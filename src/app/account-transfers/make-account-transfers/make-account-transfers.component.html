--- conflicted
+++ resolved
@@ -53,11 +53,7 @@
             <mat-datepicker-toggle matSuffix [for]="transferDatePicker"></mat-datepicker-toggle>
             <mat-datepicker #transferDatePicker></mat-datepicker>
             <mat-error *ngIf="makeAccountTransferForm.controls.transferDate.hasError('required')">
-<<<<<<< HEAD
-              {{"labels.inputs.Transaction Date"| translate}} {{ "labels.commons.is"  |translate}} <strong>{{ "labels.commons.required" | translate}}</strong>
-=======
               {{"labels.inputs.Transaction Date"| translate}} {{ "labels.commons.is" | translate }} <strong>{{ "labels.commons.required" | translate}}</strong>
->>>>>>> c7fe21e7
             </mat-error>
           </mat-form-field>
 
@@ -69,11 +65,7 @@
               </mat-option>
             </mat-select>
             <mat-error *ngIf="makeAccountTransferForm.controls.toOfficeId.hasError('required')">
-<<<<<<< HEAD
-              {{ "labels.inputs.Office"| translate}} {{ "labels.commons.is"  |translate}} <strong>{{ "labels.commons.required" | translate}}</strong>
-=======
               {{ "labels.inputs.Office"| translate}} {{ "labels.commons.is" | translate }} <strong>{{ "labels.commons.required" | translate}}</strong>
->>>>>>> c7fe21e7
             </mat-error>
           </mat-form-field>
 
@@ -81,11 +73,7 @@
             <mat-label>{{ "labels.inputs.Client"| translate}}</mat-label>
             <input matInput formControlName="toClientId" [matAutocomplete]="clientsAutocomplete">
             <mat-error *ngIf="makeAccountTransferForm.controls.toClientId.hasError('required')">
-<<<<<<< HEAD
-              {{ "labels.inputs.Client" | translate}} {{ "labels.commons.is"  |translate}} <strong>{{ "labels.commons.required" | translate}}</strong>
-=======
               {{ "labels.inputs.Client" | translate}} {{ "labels.commons.is" | translate }} <strong>{{ "labels.commons.required" | translate}}</strong>
->>>>>>> c7fe21e7
             </mat-error>
           </mat-form-field>
 
@@ -103,11 +91,7 @@
               </mat-option>
             </mat-select>
             <mat-error *ngIf="makeAccountTransferForm.controls.toAccountType.hasError('required')">
-<<<<<<< HEAD
-              {{ "labels.inputs.Account Type" | translate}} {{ "labels.commons.is"  |translate}} <strong>{{ "labels.commons.required" | translate}}</strong>
-=======
               {{ "labels.inputs.Account Type" | translate}} {{ "labels.commons.is" | translate }} <strong>{{ "labels.commons.required" | translate}}</strong>
->>>>>>> c7fe21e7
             </mat-error>
           </mat-form-field>
 
@@ -119,11 +103,7 @@
               </mat-option>
             </mat-select>
             <mat-error *ngIf="makeAccountTransferForm.controls.toAccountId.hasError('required')">
-<<<<<<< HEAD
-              {{"labels.inputs.Account"| translate}} {{ "labels.commons.is"  |translate}} <strong>{{ "labels.commons.required" | translate}}</strong>
-=======
               {{"labels.inputs.Account"| translate}} {{ "labels.commons.is" | translate }} <strong>{{ "labels.commons.required" | translate}}</strong>
->>>>>>> c7fe21e7
             </mat-error>
           </mat-form-field>
 
@@ -131,11 +111,7 @@
             <mat-label>{{"labels.inputs.Amount" | translate}}</mat-label>
             <input type="number" matInput required formControlName="transferAmount">
             <mat-error *ngIf="makeAccountTransferForm.controls.transferAmount.hasError('required')">
-<<<<<<< HEAD
-              {{"labels.inputs.Amount" | translate}} {{ "labels.commons.is"  |translate}} <strong>{{ "labels.commons.required" | translate}}</strong>
-=======
               {{"labels.inputs.Amount" | translate}} {{ "labels.commons.is" | translate }} <strong>{{ "labels.commons.required" | translate}}</strong>
->>>>>>> c7fe21e7
             </mat-error>
           </mat-form-field>
 
@@ -144,11 +120,7 @@
             <textarea matInput formControlName="transferDescription" cdkTextareaAutosize
               cdkAutosizeMinRows="2"></textarea>
             <mat-error *ngIf="makeAccountTransferForm.controls.transferDescription.hasError('required')">
-<<<<<<< HEAD
-              {{"labels.inputs.Transfer Description" | translate}} {{ "labels.commons.is"  |translate}} <strong>{{ "labels.commons.required" | translate}}</strong>
-=======
               {{"labels.inputs.Transfer Description" | translate}} {{ "labels.commons.is" | translate }} <strong>{{ "labels.commons.required" | translate}}</strong>
->>>>>>> c7fe21e7
             </mat-error>
 
           </mat-form-field>
