--- conflicted
+++ resolved
@@ -41,11 +41,7 @@
               </mat-option>
             </mat-select>
             <mat-error *ngIf="createStandingInstructionsForm.controls.priority.hasError('required')">
-<<<<<<< HEAD
-              {{ "labels.inputs.Priority"| translate}} {{ "labels.commons.is"  |translate}} <strong>{{ "labels.commons.required" | translate}}</strong>
-=======
               {{ "labels.inputs.Priority"| translate}} {{ "labels.commons.is" | translate }} <strong>{{ "labels.commons.required" | translate}}</strong>
->>>>>>> c7fe21e7
             </mat-error>
           </mat-form-field>
 
@@ -57,11 +53,7 @@
               </mat-option>
             </mat-select>
             <mat-error *ngIf="createStandingInstructionsForm.controls.status.hasError('required')">
-<<<<<<< HEAD
-              {{ "labels.inputs.Status" | translate}} {{ "labels.commons.is"  |translate}} <strong>{{ "labels.commons.required" | translate}}</strong>
-=======
               {{ "labels.inputs.Status" | translate}} {{ "labels.commons.is" | translate }} <strong>{{ "labels.commons.required" | translate}}</strong>
->>>>>>> c7fe21e7
             </mat-error>
           </mat-form-field>
 
@@ -73,11 +65,7 @@
               </mat-option>
             </mat-select>
             <mat-error *ngIf="createStandingInstructionsForm.controls.fromAccountType.hasError('required')">
-<<<<<<< HEAD
-              {{"labels.inputs.From Account Type"| translate}} {{ "labels.commons.is"  |translate}} <strong>{{ "labels.commons.required" | translate}}</strong>
-=======
               {{"labels.inputs.From Account Type"| translate}} {{ "labels.commons.is" | translate }} <strong>{{ "labels.commons.required" | translate}}</strong>
->>>>>>> c7fe21e7
             </mat-error>
           </mat-form-field>
 
@@ -89,11 +77,7 @@
               </mat-option>
             </mat-select>
             <mat-error *ngIf="createStandingInstructionsForm.controls.fromAccountId.hasError('required')">
-<<<<<<< HEAD
-              {{"labels.inputs.From Account" | translate}} {{ "labels.commons.is"  |translate}} <strong>{{ "labels.commons.required" | translate}}</strong>
-=======
               {{"labels.inputs.From Account" | translate}} {{ "labels.commons.is" | translate }} <strong>{{ "labels.commons.required" | translate}}</strong>
->>>>>>> c7fe21e7
             </mat-error>
           </mat-form-field>
 
@@ -105,11 +89,7 @@
               </mat-option>
             </mat-select>
             <mat-error *ngIf="createStandingInstructionsForm.controls.destination.hasError('required')">
-<<<<<<< HEAD
-              {{"labels.inputs.Destination"| translate}} {{ "labels.commons.is"  |translate}} <strong>{{ "labels.commons.required" | translate}}</strong>
-=======
               {{"labels.inputs.Destination"| translate}} {{ "labels.commons.is" | translate }} <strong>{{ "labels.commons.required" | translate}}</strong>
->>>>>>> c7fe21e7
             </mat-error>
           </mat-form-field>
 
@@ -121,11 +101,7 @@
               </mat-option>
             </mat-select>
             <mat-error *ngIf="createStandingInstructionsForm.controls.toOfficeId.hasError('required')">
-<<<<<<< HEAD
-              {{"labels.inputs.To Office"| translate}} {{ "labels.commons.is"  |translate}} <strong>{{ "labels.commons.required" | translate}}</strong>
-=======
               {{"labels.inputs.To Office"| translate}} {{ "labels.commons.is" | translate }} <strong>{{ "labels.commons.required" | translate}}</strong>
->>>>>>> c7fe21e7
             </mat-error>
           </mat-form-field>
 
@@ -137,11 +113,7 @@
               </mat-option>
             </mat-select>
             <mat-error *ngIf="createStandingInstructionsForm.controls.toClientId.hasError('required')">
-<<<<<<< HEAD
-              {{ "labels.inputs.Beneficiary"| translate}} {{ "labels.commons.is"  |translate}} <strong>{{ "labels.commons.required" | translate}}</strong>
-=======
               {{ "labels.inputs.Beneficiary"| translate}} {{ "labels.commons.is" | translate }} <strong>{{ "labels.commons.required" | translate}}</strong>
->>>>>>> c7fe21e7
             </mat-error>
           </mat-form-field>
 
@@ -165,11 +137,7 @@
               </mat-option>
             </mat-select>
             <mat-error *ngIf="createStandingInstructionsForm.controls.toAccountId.hasError('required')">
-<<<<<<< HEAD
-              {{"labels.inputs.To Account" | translate}} {{ "labels.commons.is"  |translate}} <strong>{{ "labels.commons.required" | translate}}</strong>
-=======
               {{"labels.inputs.To Account" | translate}} {{ "labels.commons.is" | translate }} <strong>{{ "labels.commons.required" | translate}}</strong>
->>>>>>> c7fe21e7
             </mat-error>
           </mat-form-field>
 
@@ -181,11 +149,7 @@
               </mat-option>
             </mat-select>
             <mat-error *ngIf="createStandingInstructionsForm.controls.instructionType.hasError('required')">
-<<<<<<< HEAD
-              {{ "labels.inputs.Standing Instruction Type" | translate}} {{ "labels.commons.is"  |translate}} <strong>{{ "labels.commons.required" | translate}}</strong>
-=======
               {{ "labels.inputs.Standing Instruction Type" | translate}} {{ "labels.commons.is" | translate }} <strong>{{ "labels.commons.required" | translate}}</strong>
->>>>>>> c7fe21e7
             </mat-error>
           </mat-form-field>
 
@@ -193,11 +157,7 @@
             <mat-label>{{"labels.inputs.Amount" | translate}}</mat-label>
             <input type="number" matInput required formControlName="amount">
             <mat-error *ngIf="createStandingInstructionsForm.controls.amount.hasError('required')">
-<<<<<<< HEAD
-              {{"labels.inputs.Amount" | translate}} {{ "labels.commons.is"  |translate}} <strong>{{ "labels.commons.required" | translate}}</strong>
-=======
               {{"labels.inputs.Amount" | translate}} {{ "labels.commons.is" | translate }} <strong>{{ "labels.commons.required" | translate}}</strong>
->>>>>>> c7fe21e7
             </mat-error>
           </mat-form-field>
 
@@ -208,11 +168,7 @@
             <mat-datepicker-toggle matSuffix [for]="validFromDatePicker"></mat-datepicker-toggle>
             <mat-datepicker #validFromDatePicker></mat-datepicker>
             <mat-error *ngIf="createStandingInstructionsForm.controls.validFrom.hasError('required')">
-<<<<<<< HEAD
-              {{"labels.inputs.Valid From Date" | translate }} {{ "labels.commons.is"  |translate}} <strong>{{ "labels.commons.required" | translate}}</strong>
-=======
               {{"labels.inputs.Valid From Date" | translate }} {{ "labels.commons.is" | translate }} <strong>{{ "labels.commons.required" | translate}}</strong>
->>>>>>> c7fe21e7
             </mat-error>
           </mat-form-field>
 
@@ -223,11 +179,7 @@
             <mat-datepicker-toggle matSuffix [for]="validTillDatePicker"></mat-datepicker-toggle>
             <mat-datepicker #validTillDatePicker></mat-datepicker>
             <mat-error *ngIf="createStandingInstructionsForm.controls.validTill.hasError('required')">
-<<<<<<< HEAD
-              {{ "labels.inputs.Valid Till Date" | translate}} {{ "labels.commons.is"  |translate}} <strong>{{ "labels.commons.required" | translate}}</strong>
-=======
               {{ "labels.inputs.Valid Till Date" | translate}} {{ "labels.commons.is" | translate }} <strong>{{ "labels.commons.required" | translate}}</strong>
->>>>>>> c7fe21e7
             </mat-error>
           </mat-form-field>
 
@@ -239,11 +191,7 @@
               </mat-option>
             </mat-select>
             <mat-error *ngIf="createStandingInstructionsForm.controls.recurrenceType.hasError('required')">
-<<<<<<< HEAD
-              {{"labels.inputs.Recurrence Type" | translate}} {{ "labels.commons.is"  |translate}} <strong>{{ "labels.commons.required" | translate}}</strong>
-=======
               {{"labels.inputs.Recurrence Type" | translate}} {{ "labels.commons.is" | translate }} <strong>{{ "labels.commons.required" | translate}}</strong>
->>>>>>> c7fe21e7
             </mat-error>
           </mat-form-field>
 
@@ -251,11 +199,7 @@
             <mat-label>{{"labels.inputs.Interval" | translate}}</mat-label>
             <input type="number" matInput required formControlName="recurrenceInterval">
             <mat-error *ngIf="createStandingInstructionsForm.controls.recurrenceInterval.hasError('required')">
-<<<<<<< HEAD
-              {{"labels.inputs.Recurrence Interval" | translate}} {{ "labels.commons.is"  |translate}} <strong>{{ "labels.commons.required" | translate}}</strong>
-=======
               {{"labels.inputs.Recurrence Interval" | translate}} {{ "labels.commons.is" | translate }} <strong>{{ "labels.commons.required" | translate}}</strong>
->>>>>>> c7fe21e7
             </mat-error>
           </mat-form-field>
 
@@ -268,11 +212,7 @@
               </mat-option>
             </mat-select>
             <mat-error *ngIf="createStandingInstructionsForm.controls.recurrenceFrequency.hasError('required')">
-<<<<<<< HEAD
-              {{"labels.inputs.Recurrence Frequency" | translate}} {{ "labels.commons.is"  |translate}} <strong>{{ "labels.commons.required" | translate}}</strong>
-=======
               {{"labels.inputs.Recurrence Frequency" | translate}} {{ "labels.commons.is" | translate }} <strong>{{ "labels.commons.required" | translate}}</strong>
->>>>>>> c7fe21e7
             </mat-error>
           </mat-form-field>
 
@@ -283,11 +223,7 @@
             <mat-datepicker-toggle matSuffix [for]="recurrenceOnMonthDayDatePicker"></mat-datepicker-toggle>
             <mat-datepicker #recurrenceOnMonthDayDatePicker></mat-datepicker>
             <mat-error *ngIf="createStandingInstructionsForm.controls.recurrenceOnMonthDay.hasError('required')">
-<<<<<<< HEAD
-              {{"labels.inputs.On Month Day" | translate}} {{ "labels.commons.is"  |translate}} <strong>{{ "labels.commons.required" | translate}}</strong>
-=======
               {{"labels.inputs.On Month Day" | translate}} {{ "labels.commons.is" | translate }} <strong>{{ "labels.commons.required" | translate}}</strong>
->>>>>>> c7fe21e7
             </mat-error>
           </mat-form-field>
 
