<div class="container m-b-20">

  <mat-card class="mat-elevation-z8">

    <mat-card-content>

      <div fxLayout="row wrap" class="content">

        <div fxFlex="25%" fxFlex.lt-md="50%" class="header">
          {{"labels.inputs.From Account" | translate}}
        </div>

        <div fxFlex="25%" fxFlex.lt-md="50%">
          {{ listTransactionData.fromAccount.accountNo }}({{ listTransactionData.fromAccountType.value }})
        </div>

        <div fxFlex="25%" fxFlex.lt-md="50%" class="header">
          {{"labels.inputs.To Account" | translate}}
        </div>

        <div fxFlex="25%" fxFlex.lt-md="50%">
          {{ listTransactionData.toAccount.accountNo }}({{ listTransactionData.toAccountType.value }})
        </div>

        <div fxFlex="25%" fxFlex.lt-md="50%" class="header">
          {{"labels.inputs.Destination"| translate}}
        </div>

        <div fxFlex="25%" fxFlex.lt-md="50%">
          {{ listTransactionData.toClient.displayName }}
        </div>

      </div>

    </mat-card-content>

  </mat-card>

</div>

<div class="mat-elevation-z8 container">

  <table mat-table [dataSource]="dataSource">

    <ng-container matColumnDef="transactionDate">
      <th mat-header-cell *matHeaderCellDef> {{"labels.inputs.Transaction Date | translate}} </th>
      <td mat-cell *matCellDef="let transaction"> {{ transaction.transferDate  | dateFormat }} </td>
    </ng-container>

    <ng-container matColumnDef="amount">
      <th mat-header-cell *matHeaderCellDef> {{"labels.inputs.Amount" | translate}} </th>
      <td mat-cell *matCellDef="let transaction"> {{ transaction.transferAmount }} </td>
    </ng-container>

    <ng-container matColumnDef="notes">
      <th mat-header-cell *matHeaderCellDef> {{ "labels.inputs.Notes | translate}} </th>
      <td mat-cell *matCellDef="let transaction"> {{ transaction.transferDescription }} </td>
    </ng-container>

    <ng-container matColumnDef="reversed">
      <th mat-header-cell *matHeaderCellDef> {{ "labels.inputs.Reversed"| translate}} </th>
<<<<<<< HEAD
      <td mat-cell *matCellDef="let transaction"> {{ transaction.reversed ? 'Yes' : 'No'}}</td>
=======
      <td mat-cell *matCellDef="let transaction"> {{ transaction.reversed | yesNo}}</td>
>>>>>>> c7fe21e7
    </ng-container>

    <tr mat-header-row *matHeaderRowDef="displayedColumns"></tr>
    <tr mat-row *matRowDef="let row; columns: displayedColumns;">
    </tr>

  </table>

  <mat-paginator [pageSizeOptions]="[5, 10, 25, 50, 100]" showFirstLastButtons></mat-paginator>

</div><|MERGE_RESOLUTION|>--- conflicted
+++ resolved
@@ -59,11 +59,7 @@
 
     <ng-container matColumnDef="reversed">
       <th mat-header-cell *matHeaderCellDef> {{ "labels.inputs.Reversed"| translate}} </th>
-<<<<<<< HEAD
-      <td mat-cell *matCellDef="let transaction"> {{ transaction.reversed ? 'Yes' : 'No'}}</td>
-=======
       <td mat-cell *matCellDef="let transaction"> {{ transaction.reversed | yesNo}}</td>
->>>>>>> c7fe21e7
     </ng-container>
 
     <tr mat-header-row *matHeaderRowDef="displayedColumns"></tr>
