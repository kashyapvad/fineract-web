--- conflicted
+++ resolved
@@ -36,11 +36,7 @@
               </mat-option>
             </mat-select>
             <mat-error *ngIf="editStandingInstructionsForm.controls.priority.hasError('required')">
-<<<<<<< HEAD
-              {{ "labels.inputs.Priority"| translate}} {{ "labels.commons.is"  |translate}} <strong>{{ "labels.commons.required" | translate}}</strong>
-=======
               {{ "labels.inputs.Priority"| translate}} {{ "labels.commons.is" | translate }} <strong>{{ "labels.commons.required" | translate}}</strong>
->>>>>>> c7fe21e7
             </mat-error>
           </mat-form-field>
 
@@ -52,11 +48,7 @@
               </mat-option>
             </mat-select>
             <mat-error *ngIf="editStandingInstructionsForm.controls.status.hasError('required')">
-<<<<<<< HEAD
-              {{ "labels.inputs.Status" | translate}} {{ "labels.commons.is"  |translate}} <strong>{{ "labels.commons.required" | translate}}</strong>
-=======
               {{ "labels.inputs.Status" | translate}} {{ "labels.commons.is" | translate }} <strong>{{ "labels.commons.required" | translate}}</strong>
->>>>>>> c7fe21e7
             </mat-error>
           </mat-form-field>
 
@@ -112,11 +104,7 @@
             <mat-datepicker-toggle matSuffix [for]="validFromDatePicker"></mat-datepicker-toggle>
             <mat-datepicker #validFromDatePicker></mat-datepicker>
             <mat-error *ngIf="editStandingInstructionsForm.controls.validFrom.hasError('required')">
-<<<<<<< HEAD
-              {{"labels.inputs.Valid From Date" | translate }} {{ "labels.commons.is"  |translate}} <strong>{{ "labels.commons.required" | translate}}</strong>
-=======
               {{"labels.inputs.Valid From Date" | translate }} {{ "labels.commons.is" | translate }} <strong>{{ "labels.commons.required" | translate}}</strong>
->>>>>>> c7fe21e7
             </mat-error>
           </mat-form-field>
 
@@ -127,11 +115,7 @@
             <mat-datepicker-toggle matSuffix [for]="validTillDatePicker"></mat-datepicker-toggle>
             <mat-datepicker #validTillDatePicker></mat-datepicker>
             <mat-error *ngIf="editStandingInstructionsForm.controls.validTill.hasError('required')">
-<<<<<<< HEAD
-              {{ "labels.inputs.Valid Till Date" | translate}} {{ "labels.commons.is"  |translate}} <strong>{{ "labels.commons.required" | translate}}</strong>
-=======
               {{ "labels.inputs.Valid Till Date" | translate}} {{ "labels.commons.is" | translate }} <strong>{{ "labels.commons.required" | translate}}</strong>
->>>>>>> c7fe21e7
             </mat-error>
           </mat-form-field>
 
@@ -143,11 +127,7 @@
               </mat-option>
             </mat-select>
             <mat-error *ngIf="editStandingInstructionsForm.controls.recurrenceType.hasError('required')">
-<<<<<<< HEAD
-              {{"labels.inputs.Recurrence Type" | translate}} {{ "labels.commons.is"  |translate}} <strong>{{ "labels.commons.required" | translate}}</strong>
-=======
               {{"labels.inputs.Recurrence Type" | translate}} {{ "labels.commons.is" | translate }} <strong>{{ "labels.commons.required" | translate}}</strong>
->>>>>>> c7fe21e7
             </mat-error>
           </mat-form-field>
 
