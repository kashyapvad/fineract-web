<mat-card-header fxLayout="row" fxLayoutGap="5%" class="header">
  <fa-icon class="main-icon" icon="user" size="3x"></fa-icon>
  <mat-card-title-group>
    <div class="mat-typography">
      <mat-card-title>
        <h2>
          {{ employeeData.displayName }}
          <span [className]="employeeData.isActive === true ? 'true' : 'false'">
            <fa-icon matTooltip="{{ employeeData.isActive === true ? 'Active' : 'Inactive' }}" matTooltipPosition="right" icon="circle" size="lg"></fa-icon>
          </span>
        </h2>
      </mat-card-title>
      <mat-card-subtitle>
        <p>
<<<<<<< HEAD
          {{"labels.inputs.Associated Office"  |translate}}: {{ employeeData.officeName }}
=======
          {{"labels.inputs.Associated Office" | translate }}: {{ employeeData.officeName }}
>>>>>>> c7fe21e7
        </p>
      </mat-card-subtitle>
    </div>
  </mat-card-title-group>
</mat-card-header>

<mat-card-content>
  <div fxLayout="row wrap" class="content">

    <div fxFlex="50%" class="mat-body-strong">
<<<<<<< HEAD
      {{"labels.inputs.Joined On"  |translate}}
=======
      {{"labels.inputs.Joined On" | translate }}
>>>>>>> c7fe21e7
    </div>

    <div fxFlex="50%">
      {{ employeeData.joiningDate  | dateFormat }}
    </div>

    <div fxFlex="50%" class="mat-body-strong">
<<<<<<< HEAD
      {{"labels.inputs.Loan Officer"  |translate}}
=======
      {{"labels.inputs.Loan Officer" | translate }}
>>>>>>> c7fe21e7
    </div>

    <div fxFlex="50%">
      {{ employeeData.isLoanOfficer | yesNo }}
    </div>

    <div fxFlex="50%" class="mat-body-strong" *ngIf="employeeData.mobileNo">
<<<<<<< HEAD
      {{"labels.inputs.Mobile Number"  |translate}}
=======
      {{"labels.inputs.Mobile Number" | translate }}
>>>>>>> c7fe21e7
    </div>

    <div fxFlex="50%" *ngIf="employeeData.mobileNo">
      {{ employeeData.mobileNo }}
    </div>

    <div fxFlex="50%" class="mat-body-strong">
<<<<<<< HEAD
      {{"labels.inputs.Number of Centers"  |translate}}
=======
      {{"labels.inputs.Number of Centers" | translate }}
>>>>>>> c7fe21e7
    </div>

    <div fxFlex="50%">
      {{ centerData ? centerData.length : '' }}
    </div>

  </div>
</mat-card-content><|MERGE_RESOLUTION|>--- conflicted
+++ resolved
@@ -12,11 +12,7 @@
       </mat-card-title>
       <mat-card-subtitle>
         <p>
-<<<<<<< HEAD
-          {{"labels.inputs.Associated Office"  |translate}}: {{ employeeData.officeName }}
-=======
           {{"labels.inputs.Associated Office" | translate }}: {{ employeeData.officeName }}
->>>>>>> c7fe21e7
         </p>
       </mat-card-subtitle>
     </div>
@@ -27,11 +23,7 @@
   <div fxLayout="row wrap" class="content">
 
     <div fxFlex="50%" class="mat-body-strong">
-<<<<<<< HEAD
-      {{"labels.inputs.Joined On"  |translate}}
-=======
       {{"labels.inputs.Joined On" | translate }}
->>>>>>> c7fe21e7
     </div>
 
     <div fxFlex="50%">
@@ -39,11 +31,7 @@
     </div>
 
     <div fxFlex="50%" class="mat-body-strong">
-<<<<<<< HEAD
-      {{"labels.inputs.Loan Officer"  |translate}}
-=======
       {{"labels.inputs.Loan Officer" | translate }}
->>>>>>> c7fe21e7
     </div>
 
     <div fxFlex="50%">
@@ -51,11 +39,7 @@
     </div>
 
     <div fxFlex="50%" class="mat-body-strong" *ngIf="employeeData.mobileNo">
-<<<<<<< HEAD
-      {{"labels.inputs.Mobile Number"  |translate}}
-=======
       {{"labels.inputs.Mobile Number" | translate }}
->>>>>>> c7fe21e7
     </div>
 
     <div fxFlex="50%" *ngIf="employeeData.mobileNo">
@@ -63,11 +47,7 @@
     </div>
 
     <div fxFlex="50%" class="mat-body-strong">
-<<<<<<< HEAD
-      {{"labels.inputs.Number of Centers"  |translate}}
-=======
       {{"labels.inputs.Number of Centers" | translate }}
->>>>>>> c7fe21e7
     </div>
 
     <div fxFlex="50%">
