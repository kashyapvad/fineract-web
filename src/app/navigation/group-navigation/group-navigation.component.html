<mat-card-header fxLayout="row" fxLayoutGap="5%">
  <fa-icon class="main-icon" icon="users" size="3x"></fa-icon>
  <mat-card-title-group>
    <div class="mat-typography">
      <mat-card-title>
        <h2>
          {{ groupData.name }}
          <span [className]="groupData.status.code | statusLookup">
            <fa-icon matTooltip="{{ groupData.status.value }}" matTooltipPosition="right" icon="circle" size="lg"></fa-icon>
          </span>
        </h2>
      </mat-card-title>
      <mat-card-subtitle>
        <p>
<<<<<<< HEAD
          {{"labels.inputs.Account No"  |translate}}: {{ groupData.accountNo }} {{ groupData.externalId ? '| External ID: ' + groupData.externalId : '' }}
=======
          {{"labels.inputs.Account No" | translate }}: {{ groupData.accountNo }} {{ groupData.externalId ? '| External ID: ' + groupData.externalId : '' }}
>>>>>>> c7fe21e7
        </p>
      </mat-card-subtitle>
    </div>
  </mat-card-title-group>
</mat-card-header>

<mat-card-content>
    <mat-tab-group>
      <mat-tab label="Details">
        <div fxLayout="row wrap" class="content">

          <div fxFlex="50%" class="mat-body-strong">
<<<<<<< HEAD
            {{"labels.inputs.Activation Date"  |translate}}
=======
            {{"labels.inputs.Activation Date" | translate }}
>>>>>>> c7fe21e7
          </div>

          <div fxFlex="50%">
            {{ groupData.activationDate  | dateFormat }}
          </div>

          <div fxFlex="50%" class="mat-body-strong">
<<<<<<< HEAD
            {{"labels.inputs.Associated Officer"  |translate}}
=======
            {{"labels.inputs.Associated Officer" | translate }}
>>>>>>> c7fe21e7
          </div>

          <div fxFlex="50%">
            {{ groupData.staffName }}
          </div>

          <div fxFlex="50%" class="mat-body-strong" *ngIf="groupData.centerName">
<<<<<<< HEAD
            {{"labels.inputs.Associated Center"  |translate}}
=======
            {{"labels.inputs.Associated Center" | translate }}
>>>>>>> c7fe21e7
          </div>

          <div fxFlex="50%" *ngIf="groupData.centerName">
            {{ groupData.centerName }}
          </div>

          <div fxFlex="50%" class="mat-body-strong" *ngIf="groupData.collectionMeetingCalendar && groupData.collectionMeetingCalendar.nextTenRecurringDates[0]">
<<<<<<< HEAD
            {{"labels.inputs.Next Meeting Date"  |translate}}
=======
            {{"labels.inputs.Next Meeting Date" | translate }}
>>>>>>> c7fe21e7
          </div>

          <div fxFlex="50%" *ngIf="groupData.collectionMeetingCalendar && groupData.collectionMeetingCalendar.nextTenRecurringDates[0]">
            {{ groupData.collectionMeetingCalendar.nextTenRecurringDates[0]  | dateFormat }}
          </div>

          <div fxFlex="50%" class="mat-body-strong" *ngIf="groupData.collectionMeetingCalendar && groupData.collectionMeetingCalendar.humanReadable">
<<<<<<< HEAD
            {{"labels.inputs.Meeting Frequency"  |translate}}
=======
            {{"labels.inputs.Meeting Frequency" | translate }}
>>>>>>> c7fe21e7
          </div>

          <div fxFlex="50%" *ngIf="groupData.collectionMeetingCalendar && groupData.collectionMeetingCalendar.humanReadable">
            {{ groupData.collectionMeetingCalendar.humanReadable }}
          </div>

          <div fxFlex="50%" class="mat-body-strong">
<<<<<<< HEAD
            {{"labels.inputs.Number of Clients"  |translate}}
=======
            {{"labels.inputs.Number of Clients" | translate }}
>>>>>>> c7fe21e7
          </div>

          <div fxFlex="50%">
            {{ clientData ? clientData.length : '' }}
          </div>

        </div>
      </mat-tab>

      <mat-tab label="Loan Accounts" *ngIf="groupAccountsData && groupAccountsData.loanAccounts">
        <mifosx-loan-account-table [loanAccountData]="groupAccountsData.loanAccounts"></mifosx-loan-account-table>
      </mat-tab>

      <mat-tab label="Savings Accounts" *ngIf="groupAccountsData && groupAccountsData.savingsAccounts">
        <mifosx-savings-account-table [savingsAccountData]="groupAccountsData.savingsAccounts"></mifosx-savings-account-table>
      </mat-tab>

    </mat-tab-group>
</mat-card-content><|MERGE_RESOLUTION|>--- conflicted
+++ resolved
@@ -12,11 +12,7 @@
       </mat-card-title>
       <mat-card-subtitle>
         <p>
-<<<<<<< HEAD
-          {{"labels.inputs.Account No"  |translate}}: {{ groupData.accountNo }} {{ groupData.externalId ? '| External ID: ' + groupData.externalId : '' }}
-=======
           {{"labels.inputs.Account No" | translate }}: {{ groupData.accountNo }} {{ groupData.externalId ? '| External ID: ' + groupData.externalId : '' }}
->>>>>>> c7fe21e7
         </p>
       </mat-card-subtitle>
     </div>
@@ -29,11 +25,7 @@
         <div fxLayout="row wrap" class="content">
 
           <div fxFlex="50%" class="mat-body-strong">
-<<<<<<< HEAD
-            {{"labels.inputs.Activation Date"  |translate}}
-=======
             {{"labels.inputs.Activation Date" | translate }}
->>>>>>> c7fe21e7
           </div>
 
           <div fxFlex="50%">
@@ -41,11 +33,7 @@
           </div>
 
           <div fxFlex="50%" class="mat-body-strong">
-<<<<<<< HEAD
-            {{"labels.inputs.Associated Officer"  |translate}}
-=======
             {{"labels.inputs.Associated Officer" | translate }}
->>>>>>> c7fe21e7
           </div>
 
           <div fxFlex="50%">
@@ -53,11 +41,7 @@
           </div>
 
           <div fxFlex="50%" class="mat-body-strong" *ngIf="groupData.centerName">
-<<<<<<< HEAD
-            {{"labels.inputs.Associated Center"  |translate}}
-=======
             {{"labels.inputs.Associated Center" | translate }}
->>>>>>> c7fe21e7
           </div>
 
           <div fxFlex="50%" *ngIf="groupData.centerName">
@@ -65,11 +49,7 @@
           </div>
 
           <div fxFlex="50%" class="mat-body-strong" *ngIf="groupData.collectionMeetingCalendar && groupData.collectionMeetingCalendar.nextTenRecurringDates[0]">
-<<<<<<< HEAD
-            {{"labels.inputs.Next Meeting Date"  |translate}}
-=======
             {{"labels.inputs.Next Meeting Date" | translate }}
->>>>>>> c7fe21e7
           </div>
 
           <div fxFlex="50%" *ngIf="groupData.collectionMeetingCalendar && groupData.collectionMeetingCalendar.nextTenRecurringDates[0]">
@@ -77,11 +57,7 @@
           </div>
 
           <div fxFlex="50%" class="mat-body-strong" *ngIf="groupData.collectionMeetingCalendar && groupData.collectionMeetingCalendar.humanReadable">
-<<<<<<< HEAD
-            {{"labels.inputs.Meeting Frequency"  |translate}}
-=======
             {{"labels.inputs.Meeting Frequency" | translate }}
->>>>>>> c7fe21e7
           </div>
 
           <div fxFlex="50%" *ngIf="groupData.collectionMeetingCalendar && groupData.collectionMeetingCalendar.humanReadable">
@@ -89,11 +65,7 @@
           </div>
 
           <div fxFlex="50%" class="mat-body-strong">
-<<<<<<< HEAD
-            {{"labels.inputs.Number of Clients"  |translate}}
-=======
             {{"labels.inputs.Number of Clients" | translate }}
->>>>>>> c7fe21e7
           </div>
 
           <div fxFlex="50%">
