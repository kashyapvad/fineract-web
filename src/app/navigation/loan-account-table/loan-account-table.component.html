<div fxLayout="row" fxLayoutAlign="space-between center">
  <mat-form-field fxFlex="50%">
    <mat-label>{{ 'labels.inputs.Filter' | translate }}</mat-label>
    <input matInput (keyup)="applyFilter($event.target.value)">
  </mat-form-field>
  <button mat-raised-button color="primary" (click)="toggleClosed()">
    {{ showClosed ? 'View Active' : 'View Closed' }}
  </button>
</div>

<table mat-table [dataSource]="dataSource" matSort>

  <ng-container matColumnDef="accountNo">
<<<<<<< HEAD
    <th mat-header-cell *matHeaderCellDef mat-sort-header> {{"labels.inputs.Account Number"  |translate}} </th>
=======
    <th mat-header-cell *matHeaderCellDef mat-sort-header> {{"labels.inputs.Account Number" | translate }} </th>
>>>>>>> c7fe21e7
    <td mat-cell *matCellDef="let loanAccount">{{ loanAccount.accountNo }}</td>
  </ng-container>

  <ng-container matColumnDef="productName">
<<<<<<< HEAD
    <th mat-header-cell *matHeaderCellDef mat-sort-header> {{"labels.inputs.Loan Account"  |translate}} </th>
=======
    <th mat-header-cell *matHeaderCellDef mat-sort-header> {{"labels.inputs.Loan Account" | translate }} </th>
>>>>>>> c7fe21e7
    <td mat-cell *matCellDef="let loanAccount">{{ loanAccount.productName }}</td>
  </ng-container>

  <ng-container matColumnDef="Type">
<<<<<<< HEAD
    <th mat-header-cell *matHeaderCellDef> {{"labels.inputs.Type"  |translate}} </th>
=======
    <th mat-header-cell *matHeaderCellDef> {{"labels.inputs.Type" | translate }} </th>
>>>>>>> c7fe21e7
    <td mat-cell *matCellDef="let loanAccount">
      <fa-icon matTooltip="{{ loanAccount.loanType.value }}" matTooltipPosition="right" [icon]="(loanAccount.loanType.code === 'accountType.individual') ? 'user' : 'users'" size="lg"></fa-icon>
    </td>
  </ng-container>

  <ng-container matColumnDef="Status">
<<<<<<< HEAD
    <th mat-header-cell *matHeaderCellDef> {{"labels.inputs.Status"  |translate}} </th>
=======
    <th mat-header-cell *matHeaderCellDef> {{"labels.inputs.Status" | translate }} </th>
>>>>>>> c7fe21e7
    <td mat-cell *matCellDef="let loanAccount">
      <span [className]="loanAccount.inArrears?'status-active-overdue' : (loanAccount.status.code | statusLookup)">
        <fa-icon matTooltip="{{ loanAccount.status.value }}" matTooltipPosition="right" icon="circle" size="md"></fa-icon>
      </span>
    </td>
  </ng-container>

  <tr mat-header-row *matHeaderRowDef="displayedColumns"></tr>
  <tr mat-row *matRowDef="let row; columns: displayedColumns;"></tr>

</table>

<mat-paginator [pageSizeOptions]="[10, 25]" showFirstLastButtons></mat-paginator><|MERGE_RESOLUTION|>--- conflicted
+++ resolved
@@ -11,40 +11,24 @@
 <table mat-table [dataSource]="dataSource" matSort>
 
   <ng-container matColumnDef="accountNo">
-<<<<<<< HEAD
-    <th mat-header-cell *matHeaderCellDef mat-sort-header> {{"labels.inputs.Account Number"  |translate}} </th>
-=======
     <th mat-header-cell *matHeaderCellDef mat-sort-header> {{"labels.inputs.Account Number" | translate }} </th>
->>>>>>> c7fe21e7
     <td mat-cell *matCellDef="let loanAccount">{{ loanAccount.accountNo }}</td>
   </ng-container>
 
   <ng-container matColumnDef="productName">
-<<<<<<< HEAD
-    <th mat-header-cell *matHeaderCellDef mat-sort-header> {{"labels.inputs.Loan Account"  |translate}} </th>
-=======
     <th mat-header-cell *matHeaderCellDef mat-sort-header> {{"labels.inputs.Loan Account" | translate }} </th>
->>>>>>> c7fe21e7
     <td mat-cell *matCellDef="let loanAccount">{{ loanAccount.productName }}</td>
   </ng-container>
 
   <ng-container matColumnDef="Type">
-<<<<<<< HEAD
-    <th mat-header-cell *matHeaderCellDef> {{"labels.inputs.Type"  |translate}} </th>
-=======
     <th mat-header-cell *matHeaderCellDef> {{"labels.inputs.Type" | translate }} </th>
->>>>>>> c7fe21e7
     <td mat-cell *matCellDef="let loanAccount">
       <fa-icon matTooltip="{{ loanAccount.loanType.value }}" matTooltipPosition="right" [icon]="(loanAccount.loanType.code === 'accountType.individual') ? 'user' : 'users'" size="lg"></fa-icon>
     </td>
   </ng-container>
 
   <ng-container matColumnDef="Status">
-<<<<<<< HEAD
-    <th mat-header-cell *matHeaderCellDef> {{"labels.inputs.Status"  |translate}} </th>
-=======
     <th mat-header-cell *matHeaderCellDef> {{"labels.inputs.Status" | translate }} </th>
->>>>>>> c7fe21e7
     <td mat-cell *matCellDef="let loanAccount">
       <span [className]="loanAccount.inArrears?'status-active-overdue' : (loanAccount.status.code | statusLookup)">
         <fa-icon matTooltip="{{ loanAccount.status.value }}" matTooltipPosition="right" icon="circle" size="md"></fa-icon>
