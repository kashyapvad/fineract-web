<div class="container">

  <div fxLayout="row wrap" fxLayout.lt-md="column" fxLayoutGap="2%">

    <div fxFlex="48%">

      <mat-card fxLayout="column">

        <mat-card-content fxLayout="column">

          <mat-form-field *ngIf="!(officeData === undefined || officeData === null)">
<<<<<<< HEAD
            <mat-label>{{"labels.inputs.Office"  |translate}}</mat-label>
=======
            <mat-label>{{"labels.inputs.Office" | translate }}</mat-label>
>>>>>>> c7fe21e7
            <mat-select [formControl]="officeSelector">
              <mat-option *ngFor="let office of officeData" [value]="office.id">
                {{ office.name }}
              </mat-option>
            </mat-select>
          </mat-form-field>

          <mat-form-field *ngIf="!(employeeData === undefined || employeeData === null)">
            <mat-label>{{ employeeData.length ? 'Officer' : 'No Associated Officers' }}</mat-label>
            <mat-select [formControl]="employeeSelector">
              <mat-option *ngFor="let employee of employeeData" [value]="employee.id">
                {{ employee.displayName }}
              </mat-option>
            </mat-select>
          </mat-form-field>

          <mat-form-field *ngIf="!(centerData === undefined || centerData === null)">
            <mat-label>{{ centerData.length ? 'Center' : 'No Associated Centers' }}</mat-label>
            <mat-select [formControl]="centerSelector">
              <mat-option *ngFor="let center of centerData" [value]="center.id">
                {{ center.name }}
              </mat-option>
            </mat-select>
          </mat-form-field>

          <mat-form-field *ngIf="!(groupData === undefined || groupData === null)">
            <mat-label>{{ groupData.length ? 'Group' : 'No Associated Groups' }}</mat-label>
            <mat-select [formControl]="groupSelector">
              <mat-option *ngFor="let group of groupData" [value]="group.id">
                {{ group.name }}
              </mat-option>
            </mat-select>
          </mat-form-field>

          <mat-form-field *ngIf="!(clientData === undefined || clientData === null)">
            <mat-label>{{ clientData.length ? 'Client' : 'No Associated Clients' }}</mat-label>
            <mat-select [formControl]="clientSelector">
              <mat-option *ngFor="let client of clientData" [value]="client.id">
                {{ client.displayName }}
              </mat-option>
            </mat-select>
          </mat-form-field>

        </mat-card-content>

      </mat-card>

    </div>

    <div fxFlex="48%">

      <mat-card fxLayout="column" *ngIf="selectedItem">

        <ng-container *ngIf="selectedItem.itemType === 'office'">
          <mifosx-office-navigation [officeData]="selectedItem" [employeeData]="employeeData"></mifosx-office-navigation>
        </ng-container>

        <ng-container *ngIf="selectedItem.itemType === 'employee'">
          <mifosx-staff-navigation [employeeData]="selectedItem" [centerData]="centerData"></mifosx-staff-navigation>
        </ng-container>

        <ng-container *ngIf="selectedItem.itemType === 'center'">
          <mifosx-center-navigation [centerData]="selectedItem" [groupData]="groupData" [centerAccountsData]='selectedItemAccounts' [centerSummaryData]='selectedItemSummary'></mifosx-center-navigation>
        </ng-container>

        <ng-container *ngIf="selectedItem.itemType === 'group'">
          <mifosx-group-navigation [groupData]="selectedItem" [clientData]="clientData" [groupAccountsData]='selectedItemAccounts'></mifosx-group-navigation>
        </ng-container>

        <ng-container *ngIf="selectedItem.itemType === 'client'">
          <mifosx-client-navigation [clientData]="selectedItem" [clientAccountsData]='selectedItemAccounts'></mifosx-client-navigation>
        </ng-container>

      </mat-card>

    </div>

  </div>

</div><|MERGE_RESOLUTION|>--- conflicted
+++ resolved
@@ -9,11 +9,7 @@
         <mat-card-content fxLayout="column">
 
           <mat-form-field *ngIf="!(officeData === undefined || officeData === null)">
-<<<<<<< HEAD
-            <mat-label>{{"labels.inputs.Office"  |translate}}</mat-label>
-=======
             <mat-label>{{"labels.inputs.Office" | translate }}</mat-label>
->>>>>>> c7fe21e7
             <mat-select [formControl]="officeSelector">
               <mat-option *ngFor="let office of officeData" [value]="office.id">
                 {{ office.name }}
