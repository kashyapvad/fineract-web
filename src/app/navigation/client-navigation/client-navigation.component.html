<mat-card-header fxLayout="row" fxLayoutGap="5%">
  <fa-icon class="main-icon" icon="user" size="3x"></fa-icon>
  <mat-card-title-group>
    <div class="mat-typography">
      <mat-card-title>
        <h2>
          {{ clientData.displayName }}
          <span [className]="clientData.status.code | statusLookup">
            <fa-icon matTooltip="{{ clientData.status.value }}" matTooltipPosition="right" icon="circle" size="lg"></fa-icon>
          </span>
        </h2>
      </mat-card-title>
      <mat-card-subtitle>
        <p>
<<<<<<< HEAD
          {{"labels.inputs.Account No"  |translate}}: {{ clientData.accountNo }} {{ clientData.externalId ? '| External ID: ' + clientData.externalId : '' }}
=======
          {{"labels.inputs.Account No" | translate }}: {{ clientData.accountNo }} {{ clientData.externalId ? '| External ID: ' + clientData.externalId : '' }}
>>>>>>> c7fe21e7
        </p>
      </mat-card-subtitle>
    </div>
  </mat-card-title-group>
</mat-card-header>

<mat-card-content>

  <mat-tab-group>

    <mat-tab label="Details">
      <div fxLayout="row wrap" class="content">

        <div fxFlex="50%" class="mat-body-strong" *ngIf="clientData.firstName">
<<<<<<< HEAD
          {{"labels.inputs.First Name"  |translate}}
=======
          {{"labels.inputs.First Name" | translate }}
>>>>>>> c7fe21e7
        </div>

        <div fxFlex="50%" *ngIf="clientData.firstName">
          {{ clientData.firstName }}
        </div>

        <div fxFlex="50%" class="mat-body-strong" *ngIf="clientData.middleName">
<<<<<<< HEAD
          {{"labels.inputs.Middle Name"  |translate}}
=======
          {{"labels.inputs.Middle Name" | translate }}
>>>>>>> c7fe21e7
        </div>

        <div fxFlex="50%" *ngIf="clientData.middleName">
          {{ clientData.middleName }}
        </div>

        <div fxFlex="50%" class="mat-body-strong" *ngIf="clientData.lastName">
<<<<<<< HEAD
          {{"labels.inputs.Last Name"  |translate}}
=======
          {{"labels.inputs.Last Name" | translate }}
>>>>>>> c7fe21e7
        </div>

        <div fxFlex="50%" *ngIf="clientData.lastName">
          {{ clientData.lastName }}
        </div>

        <div fxFlex="50%" class="mat-body-strong" *ngIf="clientData.dateOfBirth">
<<<<<<< HEAD
          {{"labels.inputs.Date of Birth"  |translate}}
=======
          {{"labels.inputs.Date of Birth" | translate }}
>>>>>>> c7fe21e7
        </div>

        <div fxFlex="50%" *ngIf="clientData.dateOfBirth">
          {{ clientData.dateOfBirth  | dateFormat }}
        </div>

        <div fxFlex="50%" class="mat-body-strong" *ngIf="clientData.mobileNo">
<<<<<<< HEAD
          {{"labels.inputs.Mobile Number"  |translate}}
=======
          {{"labels.inputs.Mobile Number" | translate }}
>>>>>>> c7fe21e7
        </div>

        <div fxFlex="50%" *ngIf="clientData.mobileNo">
          {{ clientData.mobileNo }}
        </div>

        <div fxFlex="50%" class="mat-body-strong">
<<<<<<< HEAD
          {{"labels.inputs.Activation Date"  |translate}}
=======
          {{"labels.inputs.Activation Date" | translate }}
>>>>>>> c7fe21e7
        </div>

        <div fxFlex="50%">
          {{ clientData.activationDate  | dateFormat }}
        </div>

        <div fxFlex="50%" class="mat-body-strong" *ngIf="clientData.officeName">
<<<<<<< HEAD
          {{"labels.inputs.Associated Office"  |translate}}
=======
          {{"labels.inputs.Associated Office" | translate }}
>>>>>>> c7fe21e7
        </div>

        <div fxFlex="50%" *ngIf="clientData.officeName">
          {{ clientData.officeName }}
        </div>

        <div fxFlex="50%" class="mat-body-strong" *ngIf="clientData.staffName">
<<<<<<< HEAD
          {{"labels.inputs.Associated Staff"  |translate}}
=======
          {{"labels.inputs.Associated Staff" | translate }}
>>>>>>> c7fe21e7
        </div>

        <div fxFlex="50%" *ngIf="clientData.staffName">
          {{ clientData.staffName }}
        </div>

      </div>

    </mat-tab>

    <mat-tab label="Loan Accounts" *ngIf="clientAccountsData && clientAccountsData.loanAccounts">
      <mifosx-loan-account-table [loanAccountData]="clientAccountsData.loanAccounts"></mifosx-loan-account-table>
    </mat-tab>

    <mat-tab label="Savings Accounts" *ngIf="clientAccountsData && clientAccountsData.savingsAccounts">
      <mifosx-savings-account-table [savingsAccountData]="clientAccountsData.savingsAccounts"></mifosx-savings-account-table>
    </mat-tab>

    <mat-tab label="Share Accounts" *ngIf="clientAccountsData && clientAccountsData.shareAccounts">
      <mifosx-share-account-table [shareAccountData]="clientAccountsData.shareAccounts"></mifosx-share-account-table>
    </mat-tab>

    <mat-tab label="Group Members" *ngIf="clientData.groups && clientData.groups.length !== 0">
      <mifosx-member-groups [memberGroupData]="clientData.groups"></mifosx-member-groups>
    </mat-tab>

  </mat-tab-group>

</mat-card-content><|MERGE_RESOLUTION|>--- conflicted
+++ resolved
@@ -12,11 +12,7 @@
       </mat-card-title>
       <mat-card-subtitle>
         <p>
-<<<<<<< HEAD
-          {{"labels.inputs.Account No"  |translate}}: {{ clientData.accountNo }} {{ clientData.externalId ? '| External ID: ' + clientData.externalId : '' }}
-=======
           {{"labels.inputs.Account No" | translate }}: {{ clientData.accountNo }} {{ clientData.externalId ? '| External ID: ' + clientData.externalId : '' }}
->>>>>>> c7fe21e7
         </p>
       </mat-card-subtitle>
     </div>
@@ -31,11 +27,7 @@
       <div fxLayout="row wrap" class="content">
 
         <div fxFlex="50%" class="mat-body-strong" *ngIf="clientData.firstName">
-<<<<<<< HEAD
-          {{"labels.inputs.First Name"  |translate}}
-=======
           {{"labels.inputs.First Name" | translate }}
->>>>>>> c7fe21e7
         </div>
 
         <div fxFlex="50%" *ngIf="clientData.firstName">
@@ -43,11 +35,7 @@
         </div>
 
         <div fxFlex="50%" class="mat-body-strong" *ngIf="clientData.middleName">
-<<<<<<< HEAD
-          {{"labels.inputs.Middle Name"  |translate}}
-=======
           {{"labels.inputs.Middle Name" | translate }}
->>>>>>> c7fe21e7
         </div>
 
         <div fxFlex="50%" *ngIf="clientData.middleName">
@@ -55,11 +43,7 @@
         </div>
 
         <div fxFlex="50%" class="mat-body-strong" *ngIf="clientData.lastName">
-<<<<<<< HEAD
-          {{"labels.inputs.Last Name"  |translate}}
-=======
           {{"labels.inputs.Last Name" | translate }}
->>>>>>> c7fe21e7
         </div>
 
         <div fxFlex="50%" *ngIf="clientData.lastName">
@@ -67,11 +51,7 @@
         </div>
 
         <div fxFlex="50%" class="mat-body-strong" *ngIf="clientData.dateOfBirth">
-<<<<<<< HEAD
-          {{"labels.inputs.Date of Birth"  |translate}}
-=======
           {{"labels.inputs.Date of Birth" | translate }}
->>>>>>> c7fe21e7
         </div>
 
         <div fxFlex="50%" *ngIf="clientData.dateOfBirth">
@@ -79,11 +59,7 @@
         </div>
 
         <div fxFlex="50%" class="mat-body-strong" *ngIf="clientData.mobileNo">
-<<<<<<< HEAD
-          {{"labels.inputs.Mobile Number"  |translate}}
-=======
           {{"labels.inputs.Mobile Number" | translate }}
->>>>>>> c7fe21e7
         </div>
 
         <div fxFlex="50%" *ngIf="clientData.mobileNo">
@@ -91,11 +67,7 @@
         </div>
 
         <div fxFlex="50%" class="mat-body-strong">
-<<<<<<< HEAD
-          {{"labels.inputs.Activation Date"  |translate}}
-=======
           {{"labels.inputs.Activation Date" | translate }}
->>>>>>> c7fe21e7
         </div>
 
         <div fxFlex="50%">
@@ -103,11 +75,7 @@
         </div>
 
         <div fxFlex="50%" class="mat-body-strong" *ngIf="clientData.officeName">
-<<<<<<< HEAD
-          {{"labels.inputs.Associated Office"  |translate}}
-=======
           {{"labels.inputs.Associated Office" | translate }}
->>>>>>> c7fe21e7
         </div>
 
         <div fxFlex="50%" *ngIf="clientData.officeName">
@@ -115,11 +83,7 @@
         </div>
 
         <div fxFlex="50%" class="mat-body-strong" *ngIf="clientData.staffName">
-<<<<<<< HEAD
-          {{"labels.inputs.Associated Staff"  |translate}}
-=======
           {{"labels.inputs.Associated Staff" | translate }}
->>>>>>> c7fe21e7
         </div>
 
         <div fxFlex="50%" *ngIf="clientData.staffName">
