<div fxLayout="row" fxLayoutAlign="space-between center">
  <mat-form-field fxFlex="50%">
    <mat-label>{{ 'labels.inputs.Filter' | translate }}</mat-label>
    <input matInput (keyup)="applyFilter($event.target.value)">
  </mat-form-field>
  <button mat-raised-button color="primary" (click)="toggleClosed()">
    {{ showClosed ? 'View Active' : 'View Closed' }}
  </button>
</div>

<table mat-table [dataSource]="dataSource" matSort>

  <ng-container matColumnDef="accountNo">
<<<<<<< HEAD
    <th mat-header-cell *matHeaderCellDef mat-sort-header> {{"labels.inputs.Account Number"  |translate}} </th>
=======
    <th mat-header-cell *matHeaderCellDef mat-sort-header> {{"labels.inputs.Account Number" | translate }} </th>
>>>>>>> c7fe21e7
    <td mat-cell *matCellDef="let shareAccount">{{ shareAccount.accountNo }}</td>
  </ng-container>

  <ng-container matColumnDef="productName">
<<<<<<< HEAD
    <th mat-header-cell *matHeaderCellDef mat-sort-header> {{"labels.inputs.Share Account"  |translate}} </th>
=======
    <th mat-header-cell *matHeaderCellDef mat-sort-header> {{"labels.inputs.Share Account" | translate }} </th>
>>>>>>> c7fe21e7
    <td mat-cell *matCellDef="let shareAccount">{{ shareAccount.productName }}</td>
  </ng-container>

  <ng-container matColumnDef="totalApprovedShares">
<<<<<<< HEAD
    <th mat-header-cell *matHeaderCellDef mat-sort-header> {{"labels.inputs.Approved Shares"  |translate}} </th>
=======
    <th mat-header-cell *matHeaderCellDef mat-sort-header> {{"labels.inputs.Approved Shares" | translate }} </th>
>>>>>>> c7fe21e7
    <td mat-cell *matCellDef="let savingsAccount">{{ savingsAccount.totalApprovedShares }}</td>
  </ng-container>

  <ng-container matColumnDef="Status">
<<<<<<< HEAD
    <th mat-header-cell *matHeaderCellDef> {{"labels.inputs.Status"  |translate}} </th>
=======
    <th mat-header-cell *matHeaderCellDef> {{"labels.inputs.Status" | translate }} </th>
>>>>>>> c7fe21e7
    <td mat-cell *matCellDef="let shareAccount">
      <span [className]="shareAccount.status.code | statusLookup">
        <fa-icon matTooltip="{{ shareAccount.status.value }}" matTooltipPosition="right" icon="circle" size="md"></fa-icon>
      </span>
    </td>
  </ng-container>

  <tr mat-header-row *matHeaderRowDef="displayedColumns"></tr>
  <tr mat-row *matRowDef="let row; columns: displayedColumns;"></tr>

</table>

<mat-paginator [pageSizeOptions]="[10, 25]" showFirstLastButtons></mat-paginator>

<|MERGE_RESOLUTION|>--- conflicted
+++ resolved
@@ -11,38 +11,22 @@
 <table mat-table [dataSource]="dataSource" matSort>
 
   <ng-container matColumnDef="accountNo">
-<<<<<<< HEAD
-    <th mat-header-cell *matHeaderCellDef mat-sort-header> {{"labels.inputs.Account Number"  |translate}} </th>
-=======
     <th mat-header-cell *matHeaderCellDef mat-sort-header> {{"labels.inputs.Account Number" | translate }} </th>
->>>>>>> c7fe21e7
     <td mat-cell *matCellDef="let shareAccount">{{ shareAccount.accountNo }}</td>
   </ng-container>
 
   <ng-container matColumnDef="productName">
-<<<<<<< HEAD
-    <th mat-header-cell *matHeaderCellDef mat-sort-header> {{"labels.inputs.Share Account"  |translate}} </th>
-=======
     <th mat-header-cell *matHeaderCellDef mat-sort-header> {{"labels.inputs.Share Account" | translate }} </th>
->>>>>>> c7fe21e7
     <td mat-cell *matCellDef="let shareAccount">{{ shareAccount.productName }}</td>
   </ng-container>
 
   <ng-container matColumnDef="totalApprovedShares">
-<<<<<<< HEAD
-    <th mat-header-cell *matHeaderCellDef mat-sort-header> {{"labels.inputs.Approved Shares"  |translate}} </th>
-=======
     <th mat-header-cell *matHeaderCellDef mat-sort-header> {{"labels.inputs.Approved Shares" | translate }} </th>
->>>>>>> c7fe21e7
     <td mat-cell *matCellDef="let savingsAccount">{{ savingsAccount.totalApprovedShares }}</td>
   </ng-container>
 
   <ng-container matColumnDef="Status">
-<<<<<<< HEAD
-    <th mat-header-cell *matHeaderCellDef> {{"labels.inputs.Status"  |translate}} </th>
-=======
     <th mat-header-cell *matHeaderCellDef> {{"labels.inputs.Status" | translate }} </th>
->>>>>>> c7fe21e7
     <td mat-cell *matCellDef="let shareAccount">
       <span [className]="shareAccount.status.code | statusLookup">
         <fa-icon matTooltip="{{ shareAccount.status.value }}" matTooltipPosition="right" icon="circle" size="md"></fa-icon>
