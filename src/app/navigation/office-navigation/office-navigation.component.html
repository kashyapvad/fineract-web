<mat-card-header fxLayout="row" fxLayoutGap="5%" class="header">
  <fa-icon class="main-icon" icon="building" size="3x"></fa-icon>
  <mat-card-title-group>
    <div class="mat-typography">
      <mat-card-title>
        <h2>
          {{ officeData.name }}
        </h2>
      </mat-card-title>
      <mat-card-subtitle>
        <p *ngIf="officeData.externalId">
<<<<<<< HEAD
          {{"labels.inputs.External Id"  |translate}}:<mifosx-external-identifier externalId="{{officeData.externalId}}"></mifosx-external-identifier>
=======
          {{"labels.inputs.External Id" | translate }}:<mifosx-external-identifier externalId="{{officeData.externalId}}"></mifosx-external-identifier>
>>>>>>> c7fe21e7
        </p>
      </mat-card-subtitle>
    </div>
  </mat-card-title-group>
</mat-card-header>

<mat-card-content>
  <div fxLayout="row wrap" class="content">

    <div fxFlex="50%" class="mat-body-strong">
<<<<<<< HEAD
      {{"labels.inputs.Opened On"  |translate}}
=======
      {{"labels.inputs.Opened On" | translate }}
>>>>>>> c7fe21e7
    </div>

    <div fxFlex="50%">
      {{ officeData.openingDate  | dateFormat }}
    </div>

    <div fxFlex="50%" class="mat-body-strong" *ngIf="officeData.parentName">
<<<<<<< HEAD
      {{"labels.inputs.Parent officeData"  |translate}}
=======
      {{"labels.inputs.Parent officeData" | translate }}
>>>>>>> c7fe21e7
    </div>

    <div fxFlex="50%" *ngIf="officeData.parentName">
      {{ officeData.parentName }}
    </div>

    <div fxFlex="50%" class="mat-body-strong">
<<<<<<< HEAD
      {{"labels.inputs.Number of Staff"  |translate}}
=======
      {{"labels.inputs.Number of Staff" | translate }}
>>>>>>> c7fe21e7
    </div>

    <div fxFlex="50%">
      {{ employeeData ? employeeData.length : '' }}
    </div>

  </div>
</mat-card-content><|MERGE_RESOLUTION|>--- conflicted
+++ resolved
@@ -9,11 +9,7 @@
       </mat-card-title>
       <mat-card-subtitle>
         <p *ngIf="officeData.externalId">
-<<<<<<< HEAD
-          {{"labels.inputs.External Id"  |translate}}:<mifosx-external-identifier externalId="{{officeData.externalId}}"></mifosx-external-identifier>
-=======
           {{"labels.inputs.External Id" | translate }}:<mifosx-external-identifier externalId="{{officeData.externalId}}"></mifosx-external-identifier>
->>>>>>> c7fe21e7
         </p>
       </mat-card-subtitle>
     </div>
@@ -24,11 +20,7 @@
   <div fxLayout="row wrap" class="content">
 
     <div fxFlex="50%" class="mat-body-strong">
-<<<<<<< HEAD
-      {{"labels.inputs.Opened On"  |translate}}
-=======
       {{"labels.inputs.Opened On" | translate }}
->>>>>>> c7fe21e7
     </div>
 
     <div fxFlex="50%">
@@ -36,11 +28,7 @@
     </div>
 
     <div fxFlex="50%" class="mat-body-strong" *ngIf="officeData.parentName">
-<<<<<<< HEAD
-      {{"labels.inputs.Parent officeData"  |translate}}
-=======
       {{"labels.inputs.Parent officeData" | translate }}
->>>>>>> c7fe21e7
     </div>
 
     <div fxFlex="50%" *ngIf="officeData.parentName">
@@ -48,11 +36,7 @@
     </div>
 
     <div fxFlex="50%" class="mat-body-strong">
-<<<<<<< HEAD
-      {{"labels.inputs.Number of Staff"  |translate}}
-=======
       {{"labels.inputs.Number of Staff" | translate }}
->>>>>>> c7fe21e7
     </div>
 
     <div fxFlex="50%">
