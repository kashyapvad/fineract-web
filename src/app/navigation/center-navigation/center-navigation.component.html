--- conflicted
+++ resolved
@@ -12,19 +12,11 @@
       </mat-card-title>
       <mat-card-subtitle>
         <p>
-<<<<<<< HEAD
-          {{"labels.inputs.Account No"  |translate}}:
-          <mifosx-account-number accountNo="{{centerData.accountNo}}"></mifosx-account-number>
-        </p>
-        <p *ngIf="centerData.externalId">
-          {{"labels.inputs.External Id"  |translate}}:
-=======
           {{"labels.inputs.Account No" | translate }}:
           <mifosx-account-number accountNo="{{centerData.accountNo}}"></mifosx-account-number>
         </p>
         <p *ngIf="centerData.externalId">
           {{"labels.inputs.External Id" | translate }}:
->>>>>>> c7fe21e7
           <mifosx-external-identifier externalId="{{centerData.externalId}}"></mifosx-external-identifier>
         </p>
       </mat-card-subtitle>
@@ -39,11 +31,7 @@
       <div fxLayout="row wrap" class="content">
 
         <div fxFlex="50%" class="mat-body-strong">
-<<<<<<< HEAD
-          {{"labels.inputs.Activation Date"  |translate}}
-=======
           {{"labels.inputs.Activation Date" | translate }}
->>>>>>> c7fe21e7
         </div>
 
         <div fxFlex="50%">
@@ -51,11 +39,7 @@
         </div>
 
         <div fxFlex="50%" class="mat-body-strong">
-<<<<<<< HEAD
-          {{"labels.inputs.Associated Officer"  |translate}}
-=======
           {{"labels.inputs.Associated Officer" | translate }}
->>>>>>> c7fe21e7
         </div>
 
         <div fxFlex="50%">
@@ -63,11 +47,7 @@
         </div>
 
         <div fxFlex="50%" class="mat-body-strong" *ngIf="centerSummaryData">
-<<<<<<< HEAD
-          {{"labels.inputs.Number of Active Clients"  |translate}}
-=======
           {{"labels.inputs.Number of Active Clients" | translate }}
->>>>>>> c7fe21e7
         </div>
 
         <div fxFlex="50%" *ngIf="centerSummaryData">
@@ -75,11 +55,7 @@
         </div>
 
         <div fxFlex="50%" class="mat-body-strong" *ngIf="centerSummaryData">
-<<<<<<< HEAD
-          {{"labels.inputs.Number of Active Client Loans"  |translate}}
-=======
           {{"labels.inputs.Number of Active Client Loans" | translate }}
->>>>>>> c7fe21e7
         </div>
 
         <div fxFlex="50%" *ngIf="centerSummaryData">
@@ -87,11 +63,7 @@
         </div>
 
         <div fxFlex="50%" class="mat-body-strong" *ngIf="centerSummaryData">
-<<<<<<< HEAD
-          {{"labels.inputs.Number of Active Client Borrowers"  |translate}}
-=======
           {{"labels.inputs.Number of Active Client Borrowers" | translate }}
->>>>>>> c7fe21e7
         </div>
 
         <div fxFlex="50%" *ngIf="centerSummaryData">
@@ -99,11 +71,7 @@
         </div>
 
         <div fxFlex="50%" class="mat-body-strong" *ngIf="centerSummaryData">
-<<<<<<< HEAD
-          {{"labels.inputs.Number of Active Overdue Group Loans"  |translate}}
-=======
           {{"labels.inputs.Number of Active Overdue Group Loans" | translate }}
->>>>>>> c7fe21e7
         </div>
 
         <div fxFlex="50%" *ngIf="centerSummaryData">
@@ -111,11 +79,7 @@
         </div>
 
         <div fxFlex="50%" class="mat-body-strong" *ngIf="centerSummaryData">
-<<<<<<< HEAD
-          {{"labels.inputs.Number of Active Overdue Client Loans"  |translate}}
-=======
           {{"labels.inputs.Number of Active Overdue Client Loans" | translate }}
->>>>>>> c7fe21e7
         </div>
 
         <div fxFlex="50%" *ngIf="centerSummaryData">
@@ -123,11 +87,7 @@
         </div>
 
         <div fxFlex="50%" class="mat-body-strong" *ngIf="centerData.collectionMeetingCalendar && centerData.collectionMeetingCalendar.nextTenRecurringDates[0]">
-<<<<<<< HEAD
-          {{"labels.inputs.Next Meeting Date"  |translate}}
-=======
           {{"labels.inputs.Next Meeting Date" | translate }}
->>>>>>> c7fe21e7
         </div>
 
         <div fxFlex="50%" *ngIf="centerData.collectionMeetingCalendar && centerData.collectionMeetingCalendar.nextTenRecurringDates[0]">
@@ -135,11 +95,7 @@
         </div>
 
         <div fxFlex="50%" class="mat-body-strong" *ngIf="centerData.collectionMeetingCalendar && centerData.collectionMeetingCalendar.humanReadable">
-<<<<<<< HEAD
-          {{"labels.inputs.Meeting Frequency"  |translate}}
-=======
           {{"labels.inputs.Meeting Frequency" | translate }}
->>>>>>> c7fe21e7
         </div>
 
         <div fxFlex="50%" *ngIf="centerData.collectionMeetingCalendar && centerData.collectionMeetingCalendar.humanReadable">
@@ -147,11 +103,7 @@
         </div>
 
         <div fxFlex="50%" class="mat-body-strong">
-<<<<<<< HEAD
-          {{"labels.inputs.Number of Groups"  |translate}}
-=======
           {{"labels.inputs.Number of Groups" | translate }}
->>>>>>> c7fe21e7
         </div>
 
         <div fxFlex="50%">
