--- conflicted
+++ resolved
@@ -3,17 +3,10 @@
   <mat-card-header class="header">
     <h3 fxFlex="100%">
       <fa-icon icon="chart-line"></fa-icon>
-<<<<<<< HEAD
-      &nbsp;&nbsp; {{"labels.inputs.Client Trends"  |translate}}
-      <div>
-        <mat-form-field id="office" fxFlex="94%">
-          <mat-label>{{"labels.inputs.Office"  |translate}}</mat-label>
-=======
       &nbsp;&nbsp; {{"labels.inputs.Client Trends" | translate }}
       <div>
         <mat-form-field id="office" fxFlex="94%">
           <mat-label>{{"labels.inputs.Office" | translate }}</mat-label>
->>>>>>> c7fe21e7
           <mat-select [formControl]="officeId">
             <mat-option *ngFor="let office of officeData" [value]="office.id">
               {{ office.name }}
@@ -30,15 +23,9 @@
       <canvas id="client-trends-bar" width="800" height="465"></canvas>
     </div>
     <mat-button-toggle-group [formControl]="timescale" id='timescale' appearance="legacy">
-<<<<<<< HEAD
-      <mat-button-toggle value="Day">{{"labels.buttons.Day"  |translate}}</mat-button-toggle>
-      <mat-button-toggle value="Week">{{"labels.buttons.Week"  |translate}}</mat-button-toggle>
-      <mat-button-toggle value="Month">{{"labels.buttons.Month"  |translate}}</mat-button-toggle>
-=======
       <mat-button-toggle value="Day">{{"labels.buttons.Day" | translate }}</mat-button-toggle>
       <mat-button-toggle value="Week">{{"labels.buttons.Week" | translate }}</mat-button-toggle>
       <mat-button-toggle value="Month">{{"labels.buttons.Month" | translate }}</mat-button-toggle>
->>>>>>> c7fe21e7
     </mat-button-toggle-group>
   </mat-card-content>
 
