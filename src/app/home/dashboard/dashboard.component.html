<div class="container">

  <mat-card class="card" fxLayout="column" fxLayoutGap="40px">

    <div fxLayout="row" fxLayoutGap="40px">

      <mat-card class="recent-activities">

        <mat-card-header class="header">
          <h3><fa-icon icon="bolt"></fa-icon>
<<<<<<< HEAD
          &nbsp;&nbsp; {{"labels.heading.Recent Activities"  |translate}}</h3>
=======
          &nbsp;&nbsp; {{"labels.heading.Recent Activities" | translate }}</h3>
>>>>>>> c7fe21e7
        </mat-card-header>

        <mat-card-content>
          <mat-action-list class="list">
            <button mat-list-item *ngFor="let activity of recentActivities" (click)="navigatetoActivity(activity)"> {{ activity | urlToString }} </button>
          </mat-action-list>
        </mat-card-content>

      </mat-card>

      <mat-card class="frequent-activities">

        <mat-card-header class="header">
          <h3><fa-icon icon="laptop"></fa-icon>
<<<<<<< HEAD
          &nbsp;&nbsp; {{"labels.heading.Frequent Activities"  |translate}}</h3>
=======
          &nbsp;&nbsp; {{"labels.heading.Frequent Activities" | translate }}</h3>
>>>>>>> c7fe21e7
        </mat-card-header>

        <mat-card-content>
          <mat-action-list class="list">
            <button mat-list-item *ngFor="let activity of frequentActivities"
            [routerLink]="activity"> {{ activity | urlToString }} </button>
          </mat-action-list>
        </mat-card-content>

      </mat-card>

      <mifosx-amount-disbursed-pie></mifosx-amount-disbursed-pie>

    </div>

    <div fxLayout="row" fxLayoutGap="40px">

      <mifosx-client-trends-bar></mifosx-client-trends-bar>

      <mifosx-amount-collected-pie></mifosx-amount-collected-pie>

    </div>

  </mat-card>

</div><|MERGE_RESOLUTION|>--- conflicted
+++ resolved
@@ -8,11 +8,7 @@
 
         <mat-card-header class="header">
           <h3><fa-icon icon="bolt"></fa-icon>
-<<<<<<< HEAD
-          &nbsp;&nbsp; {{"labels.heading.Recent Activities"  |translate}}</h3>
-=======
           &nbsp;&nbsp; {{"labels.heading.Recent Activities" | translate }}</h3>
->>>>>>> c7fe21e7
         </mat-card-header>
 
         <mat-card-content>
@@ -27,11 +23,7 @@
 
         <mat-card-header class="header">
           <h3><fa-icon icon="laptop"></fa-icon>
-<<<<<<< HEAD
-          &nbsp;&nbsp; {{"labels.heading.Frequent Activities"  |translate}}</h3>
-=======
           &nbsp;&nbsp; {{"labels.heading.Frequent Activities" | translate }}</h3>
->>>>>>> c7fe21e7
         </mat-card-header>
 
         <mat-card-content>
