--- conflicted
+++ resolved
@@ -3,17 +3,10 @@
   <mat-card-header class="header">
     <h3 fxFlex="100%">
       <fa-icon icon="money-bill"></fa-icon>
-<<<<<<< HEAD
-      &nbsp;&nbsp; {{"labels.inputs.Amount Pending / Disbursed"  |translate}}
-      <div>
-        <mat-form-field id="office" fxFlex="94%">
-          <mat-label>{{"labels.inputs.Office"  |translate}}</mat-label>
-=======
       &nbsp;&nbsp; {{"labels.inputs.Amount Pending / Disbursed" | translate }}
       <div>
         <mat-form-field id="office" fxFlex="94%">
           <mat-label>{{"labels.inputs.Office" | translate }}</mat-label>
->>>>>>> c7fe21e7
           <mat-select [formControl]="officeId">
             <mat-option *ngFor="let office of officeData" [value]="office.id">
               {{ office.name }}
@@ -30,11 +23,7 @@
       <canvas id="disbursement-pie" width="800" height="600"></canvas>
     </div>
     <div *ngIf="showFallback" class="fallback" fxLayoutAlign="center center">
-<<<<<<< HEAD
-      <p>{{"labels.text.No Data"  |translate}}</p>
-=======
       <p>{{"labels.text.No Data" | translate }}</p>
->>>>>>> c7fe21e7
     </div>
   </mat-card-content>
 
