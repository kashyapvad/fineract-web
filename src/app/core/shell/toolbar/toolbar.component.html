--- conflicted
+++ resolved
@@ -69,11 +69,7 @@
   <button mat-menu-item routerLink="/clients">{{ 'labels.menus.Clients' | translate }}</button>
   <button mat-menu-item routerLink="/groups">{{ 'labels.menus.Groups' | translate }}</button>
   <button mat-menu-item routerLink="/centers">{{ 'labels.menus.Centers' | translate }}</button>
-<<<<<<< HEAD
-  <span fxHide.lt-lg="true">
-=======
   <span fxHide.lt>
->>>>>>> b6efd0e0
     <button mat-menu-item [routerLink]="['/accounting']">{{ 'labels.menus.Accounting' | translate }}</button>
     <button mat-menu-item [matMenuTriggerFor]="reportsMenu">{{ 'labels.menus.Reports' | translate }}</button>
     <button mat-menu-item [matMenuTriggerFor]="adminMenu">{{ 'labels.menus.Admin' | translate }}</button>
