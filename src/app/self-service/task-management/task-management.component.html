<div class="container">

  <p>
<<<<<<< HEAD
    {{ 'labels.inputs.TODO'  |translate}}: {{ 'labels.inputs.task-management component'  |translate}}.
=======
    {{ 'labels.inputs.TODO' | translate }}: {{ 'labels.inputs.task-management component' | translate }}.
>>>>>>> c7fe21e7
  </p>

</div><|MERGE_RESOLUTION|>--- conflicted
+++ resolved
@@ -1,11 +1,7 @@
 <div class="container">
 
   <p>
-<<<<<<< HEAD
-    {{ 'labels.inputs.TODO'  |translate}}: {{ 'labels.inputs.task-management component'  |translate}}.
-=======
     {{ 'labels.inputs.TODO' | translate }}: {{ 'labels.inputs.task-management component' | translate }}.
->>>>>>> c7fe21e7
   </p>
 
 </div>