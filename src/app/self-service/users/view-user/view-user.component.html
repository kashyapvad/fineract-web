<div class="container m-b-20" fxLayout="row" fxLayout.lt-md="column" fxLayoutAlign="end" fxLayoutGap="2%">
  <!-- TODO: Update to show only Activate/Inactivate button at a time according to status of user. -->
  <button mat-raised-button color="primary" [routerLink]="['edit']">
    <fa-icon icon="edit" class="m-r-10"></fa-icon>
<<<<<<< HEAD
    {{'labels.buttons.Edit'  |translate}}
  </button>
  <button mat-raised-button color="primary" (click)="changeUserPassword()">
    <fa-icon icon="cog" class="m-r-10"></fa-icon>
    {{'labels.buttons.Change Password'  |translate}}
  </button>
  <button mat-raised-button color="accent">
    <fa-icon icon="lock-open" class="m-r-10"></fa-icon>
    {{'labels.buttons.Activate'  |translate}}
  </button>
  <button mat-raised-button color="warn">
    <fa-icon icon="lock" class="m-r-10"></fa-icon>
    {{'labels.buttons.Deactivate'  |translate}}
=======
    {{'labels.buttons.Edit' | translate }}
  </button>
  <button mat-raised-button color="primary" (click)="changeUserPassword()">
    <fa-icon icon="cog" class="m-r-10"></fa-icon>
    {{'labels.buttons.Change Password' | translate }}
  </button>
  <button mat-raised-button color="accent">
    <fa-icon icon="lock-open" class="m-r-10"></fa-icon>
    {{'labels.buttons.Activate' | translate }}
  </button>
  <button mat-raised-button color="warn">
    <fa-icon icon="lock" class="m-r-10"></fa-icon>
    {{'labels.buttons.Deactivate' | translate }}
>>>>>>> c7fe21e7
  </button>
</div>

<div class="container">

  <mat-card>

    <mat-card-content>

      <div fxLayout="row wrap" class="content">

        <div fxFlex="100%" class="header">
          <fa-icon icon="circle" size="lg" matTooltip="{{ user.status }}" matTooltipPosition="above"></fa-icon>
          &nbsp;&nbsp;
<<<<<<< HEAD
          {{ 'labels.inputs.ID'  |translate}}: {{ user.id }}
        </div>

        <div fxFlex="50%" class="header">
          {{ 'labels.inputs.User Name'  |translate}}
=======
          {{ 'labels.inputs.ID' | translate }}: {{ user.id }}
        </div>

        <div fxFlex="50%" class="header">
          {{ 'labels.inputs.User Name' | translate }}
>>>>>>> c7fe21e7
        </div>

        <div fxFlex="50%">
          {{ user.username }}
        </div>

        <div fxFlex="50%" class="header">
<<<<<<< HEAD
          {{ 'labels.inputs.First Name'  |translate}}
=======
          {{ 'labels.inputs.First Name' | translate }}
>>>>>>> c7fe21e7
        </div>

        <div fxFlex="50%">
          {{ user.firstName }}
        </div>

        <div fxFlex="50%" class="header">
<<<<<<< HEAD
          {{ 'labels.inputs.Last Name'  |translate}}
=======
          {{ 'labels.inputs.Last Name' | translate }}
>>>>>>> c7fe21e7
        </div>

        <div fxFlex="50%">
          {{ user.lastName }}
        </div>

        <div fxFlex="50%" class="header">
<<<<<<< HEAD
          {{ 'labels.inputs.Gender'  |translate}}
=======
          {{ 'labels.inputs.Gender' | translate }}
>>>>>>> c7fe21e7
        </div>

        <div fxFlex="50%">
          {{ user.gender }}
        </div>

        <div fxFlex="50%" class="header">
<<<<<<< HEAD
          {{ 'labels.inputs.Date of Birth'  |translate}}
=======
          {{ 'labels.inputs.Date of Birth' | translate }}
>>>>>>> c7fe21e7
        </div>

        <div fxFlex="50%">
          {{ user.dateOfBirth }}
        </div>

        <div fxFlex="50%" class="header">
<<<<<<< HEAD
          {{ 'labels.inputs.Email'  |translate}}
=======
          {{ 'labels.inputs.Email' | translate }}
>>>>>>> c7fe21e7
        </div>

        <div fxFlex="50%">
          {{ user.email }}
        </div>

        <div fxFlex="50%" class="header">
<<<<<<< HEAD
          {{ 'labels.inputs.Mobile'  |translate}}
=======
          {{ 'labels.inputs.Mobile' | translate }}
>>>>>>> c7fe21e7
        </div>

        <div fxFlex="50%">
          {{ user.mobile }}
        </div>

        <div fxFlex="50%" class="header">
<<<<<<< HEAD
          {{ 'labels.inputs.Office'  |translate}}
=======
          {{ 'labels.inputs.Office' | translate }}
>>>>>>> c7fe21e7
        </div>

        <div fxFlex="50%">
          {{ user.office }}
        </div>

        <div fxFlex="50%" class="header">
<<<<<<< HEAD
          {{ 'labels.inputs.Staff'  |translate}}
=======
          {{ 'labels.inputs.Staff' | translate }}
>>>>>>> c7fe21e7
        </div>

        <div fxFlex="50%">
          {{ user.staff }}
        </div>

        <div fxFlex="50%" class="header">
<<<<<<< HEAD
          {{ 'labels.inputs.Activation Date'  |translate}}
=======
          {{ 'labels.inputs.Activation Date' | translate }}
>>>>>>> c7fe21e7
        </div>

        <div fxFlex="50%">
          {{ user.activationDate }}
        </div>

      </div>

    </mat-card-content>

    <mat-card-actions fxLayout="row" fxLayout.xs="column" fxLayoutAlign="center" fxLayoutGap="5px">
<<<<<<< HEAD
      <button type="button" color="primary" mat-raised-button [routerLink]="['../../']">{{'labels.buttons.Back'  |translate}}</button>
=======
      <button type="button" color="primary" mat-raised-button [routerLink]="['../../']">{{'labels.buttons.Back' | translate }}</button>
>>>>>>> c7fe21e7
    </mat-card-actions>
  </mat-card>

</div><|MERGE_RESOLUTION|>--- conflicted
+++ resolved
@@ -2,21 +2,6 @@
   <!-- TODO: Update to show only Activate/Inactivate button at a time according to status of user. -->
   <button mat-raised-button color="primary" [routerLink]="['edit']">
     <fa-icon icon="edit" class="m-r-10"></fa-icon>
-<<<<<<< HEAD
-    {{'labels.buttons.Edit'  |translate}}
-  </button>
-  <button mat-raised-button color="primary" (click)="changeUserPassword()">
-    <fa-icon icon="cog" class="m-r-10"></fa-icon>
-    {{'labels.buttons.Change Password'  |translate}}
-  </button>
-  <button mat-raised-button color="accent">
-    <fa-icon icon="lock-open" class="m-r-10"></fa-icon>
-    {{'labels.buttons.Activate'  |translate}}
-  </button>
-  <button mat-raised-button color="warn">
-    <fa-icon icon="lock" class="m-r-10"></fa-icon>
-    {{'labels.buttons.Deactivate'  |translate}}
-=======
     {{'labels.buttons.Edit' | translate }}
   </button>
   <button mat-raised-button color="primary" (click)="changeUserPassword()">
@@ -30,7 +15,6 @@
   <button mat-raised-button color="warn">
     <fa-icon icon="lock" class="m-r-10"></fa-icon>
     {{'labels.buttons.Deactivate' | translate }}
->>>>>>> c7fe21e7
   </button>
 </div>
 
@@ -45,19 +29,11 @@
         <div fxFlex="100%" class="header">
           <fa-icon icon="circle" size="lg" matTooltip="{{ user.status }}" matTooltipPosition="above"></fa-icon>
           &nbsp;&nbsp;
-<<<<<<< HEAD
-          {{ 'labels.inputs.ID'  |translate}}: {{ user.id }}
-        </div>
-
-        <div fxFlex="50%" class="header">
-          {{ 'labels.inputs.User Name'  |translate}}
-=======
           {{ 'labels.inputs.ID' | translate }}: {{ user.id }}
         </div>
 
         <div fxFlex="50%" class="header">
           {{ 'labels.inputs.User Name' | translate }}
->>>>>>> c7fe21e7
         </div>
 
         <div fxFlex="50%">
@@ -65,11 +41,7 @@
         </div>
 
         <div fxFlex="50%" class="header">
-<<<<<<< HEAD
-          {{ 'labels.inputs.First Name'  |translate}}
-=======
           {{ 'labels.inputs.First Name' | translate }}
->>>>>>> c7fe21e7
         </div>
 
         <div fxFlex="50%">
@@ -77,11 +49,7 @@
         </div>
 
         <div fxFlex="50%" class="header">
-<<<<<<< HEAD
-          {{ 'labels.inputs.Last Name'  |translate}}
-=======
           {{ 'labels.inputs.Last Name' | translate }}
->>>>>>> c7fe21e7
         </div>
 
         <div fxFlex="50%">
@@ -89,11 +57,7 @@
         </div>
 
         <div fxFlex="50%" class="header">
-<<<<<<< HEAD
-          {{ 'labels.inputs.Gender'  |translate}}
-=======
           {{ 'labels.inputs.Gender' | translate }}
->>>>>>> c7fe21e7
         </div>
 
         <div fxFlex="50%">
@@ -101,11 +65,7 @@
         </div>
 
         <div fxFlex="50%" class="header">
-<<<<<<< HEAD
-          {{ 'labels.inputs.Date of Birth'  |translate}}
-=======
           {{ 'labels.inputs.Date of Birth' | translate }}
->>>>>>> c7fe21e7
         </div>
 
         <div fxFlex="50%">
@@ -113,11 +73,7 @@
         </div>
 
         <div fxFlex="50%" class="header">
-<<<<<<< HEAD
-          {{ 'labels.inputs.Email'  |translate}}
-=======
           {{ 'labels.inputs.Email' | translate }}
->>>>>>> c7fe21e7
         </div>
 
         <div fxFlex="50%">
@@ -125,11 +81,7 @@
         </div>
 
         <div fxFlex="50%" class="header">
-<<<<<<< HEAD
-          {{ 'labels.inputs.Mobile'  |translate}}
-=======
           {{ 'labels.inputs.Mobile' | translate }}
->>>>>>> c7fe21e7
         </div>
 
         <div fxFlex="50%">
@@ -137,11 +89,7 @@
         </div>
 
         <div fxFlex="50%" class="header">
-<<<<<<< HEAD
-          {{ 'labels.inputs.Office'  |translate}}
-=======
           {{ 'labels.inputs.Office' | translate }}
->>>>>>> c7fe21e7
         </div>
 
         <div fxFlex="50%">
@@ -149,11 +97,7 @@
         </div>
 
         <div fxFlex="50%" class="header">
-<<<<<<< HEAD
-          {{ 'labels.inputs.Staff'  |translate}}
-=======
           {{ 'labels.inputs.Staff' | translate }}
->>>>>>> c7fe21e7
         </div>
 
         <div fxFlex="50%">
@@ -161,11 +105,7 @@
         </div>
 
         <div fxFlex="50%" class="header">
-<<<<<<< HEAD
-          {{ 'labels.inputs.Activation Date'  |translate}}
-=======
           {{ 'labels.inputs.Activation Date' | translate }}
->>>>>>> c7fe21e7
         </div>
 
         <div fxFlex="50%">
@@ -177,11 +117,7 @@
     </mat-card-content>
 
     <mat-card-actions fxLayout="row" fxLayout.xs="column" fxLayoutAlign="center" fxLayoutGap="5px">
-<<<<<<< HEAD
-      <button type="button" color="primary" mat-raised-button [routerLink]="['../../']">{{'labels.buttons.Back'  |translate}}</button>
-=======
       <button type="button" color="primary" mat-raised-button [routerLink]="['../../']">{{'labels.buttons.Back' | translate }}</button>
->>>>>>> c7fe21e7
     </mat-card-actions>
   </mat-card>
 
