--- conflicted
+++ resolved
@@ -19,31 +19,19 @@
           <div fxLayout="column">
 
             <mat-form-field>
-<<<<<<< HEAD
-              <mat-label>{{ 'labels.inputs.Office'  |translate}}</mat-label>
-=======
               <mat-label>{{ 'labels.inputs.Office' | translate }}</mat-label>
->>>>>>> c7fe21e7
               <mat-select required formControlName="officeId">
                 <mat-option *ngFor="let office of offices" [value]="office.id">
                   {{ office.name }}
                 </mat-option>
               </mat-select>
               <mat-error *ngIf="createUserForm.controls.officeId.hasError('required')">
-<<<<<<< HEAD
-                {{ 'labels.inputs.Office'  |translate}} {{ 'labels.commons.is'  |translate}} <strong>{{ 'labels.commons.required'  |translate}}</strong>
-=======
                 {{ 'labels.inputs.Office' | translate }} {{ 'labels.commons.is' | translate }} <strong>{{ 'labels.commons.required' | translate }}</strong>
->>>>>>> c7fe21e7
               </mat-error>
             </mat-form-field>
 
             <mat-form-field>
-<<<<<<< HEAD
-              <mat-label>{{ 'labels.inputs.Staff'  |translate}}</mat-label>
-=======
               <mat-label>{{ 'labels.inputs.Staff' | translate }}</mat-label>
->>>>>>> c7fe21e7
               <mat-select formControlName="staffId">
                 <mat-option *ngFor="let staff of staffOptions" [value]="staff.id">
                   {{ staff.displayName }}
@@ -52,11 +40,7 @@
             </mat-form-field>
 
             <mat-form-field>
-<<<<<<< HEAD
-              <mat-label>{{ 'labels.inputs.Client'  |translate}}</mat-label>
-=======
               <mat-label>{{ 'labels.inputs.Client' | translate }}</mat-label>
->>>>>>> c7fe21e7
               <mat-select>
                 <mat-option *ngFor="let client of clientData" [value]="client">
                   {{ client }}
@@ -69,17 +53,10 @@
         </mat-card-content>
 
         <mat-card-actions fxLayout="row" fxLayout.xs="column" fxLayoutAlign="center" fxLayoutGap="5px">
-<<<<<<< HEAD
-          <button type="button" mat-raised-button [routerLink]="['../']">{{'labels.buttons.Cancel'  |translate}}</button>
-          <button mat-raised-button color="accent">
-            <fa-icon icon="lock-open" class="m-r-10"></fa-icon>
-            {{'labels.buttons.Activate Self Service User'  |translate}}
-=======
           <button type="button" mat-raised-button [routerLink]="['../']">{{'labels.buttons.Cancel' | translate }}</button>
           <button mat-raised-button color="accent">
             <fa-icon icon="lock-open" class="m-r-10"></fa-icon>
             {{'labels.buttons.Activate Self Service User' | translate }}
->>>>>>> c7fe21e7
           </button>
         </mat-card-actions>
 
@@ -96,31 +73,19 @@
           <div fxLayout="row wrap" fxLayoutGap="2%" fxLayout.lt-md="column">
 
             <mat-form-field>
-<<<<<<< HEAD
-              <mat-label>{{ 'labels.inputs.Office'  |translate}}</mat-label>
-=======
               <mat-label>{{ 'labels.inputs.Office' | translate }}</mat-label>
->>>>>>> c7fe21e7
               <mat-select required formControlName="officeId">
                 <mat-option *ngFor="let office of offices" [value]="office.id">
                   {{ office.name }}
                 </mat-option>
               </mat-select>
               <mat-error *ngIf="createUserForm.controls.officeId.hasError('required')">
-<<<<<<< HEAD
-                {{ 'labels.inputs.Office'  |translate}} {{ 'labels.commons.is'  |translate}} <strong>{{ 'labels.commons.required'  |translate}}</strong>
-=======
                 {{ 'labels.inputs.Office' | translate }} {{ 'labels.commons.is' | translate }} <strong>{{ 'labels.commons.required' | translate }}</strong>
->>>>>>> c7fe21e7
               </mat-error>
             </mat-form-field>
 
             <mat-form-field fxFlex="48%">
-<<<<<<< HEAD
-              <mat-label>{{ 'labels.inputs.Staff'  |translate}}</mat-label>
-=======
               <mat-label>{{ 'labels.inputs.Staff' | translate }}</mat-label>
->>>>>>> c7fe21e7
               <mat-select formControlName="staffId">
                 <mat-option *ngFor="let staff of staffOptions" [value]="staff.id">
                   {{ staff.displayName }}
@@ -129,40 +94,24 @@
             </mat-form-field>
 
             <mat-form-field fxFlex="48%">
-<<<<<<< HEAD
-              <mat-label>{{ 'labels.inputs.User Name'  |translate}}</mat-label>
-=======
               <mat-label>{{ 'labels.inputs.User Name' | translate }}</mat-label>
->>>>>>> c7fe21e7
               <input type="text" matInput>
             </mat-form-field>
 
             <span fxFlex="48%" fxHide.lt-md></span>
 
             <mat-form-field fxFlex="48%">
-<<<<<<< HEAD
-              <mat-label>{{ 'labels.inputs.First Name'  |translate}}</mat-label>
-=======
               <mat-label>{{ 'labels.inputs.First Name' | translate }}</mat-label>
->>>>>>> c7fe21e7
               <input type="text" matInput>
             </mat-form-field>
 
             <mat-form-field fxFlex="48%">
-<<<<<<< HEAD
-              <mat-label>{{ 'labels.inputs.Last Name'  |translate}}</mat-label>
-=======
               <mat-label>{{ 'labels.inputs.Last Name' | translate }}</mat-label>
->>>>>>> c7fe21e7
               <input type="text" matInput>
             </mat-form-field>
 
             <mat-form-field fxFlex="48%">
-<<<<<<< HEAD
-              <mat-label>{{ 'labels.inputs.Gender'  |translate}}</mat-label>
-=======
               <mat-label>{{ 'labels.inputs.Gender' | translate }}</mat-label>
->>>>>>> c7fe21e7
               <mat-select>
                 <mat-option *ngFor="let gender of genderData" [value]="gender">
                   {{ gender }}
@@ -171,31 +120,19 @@
             </mat-form-field>
 
             <mat-form-field fxFlex="48%" (click)="dateOfBirthDatePicker.open()">
-<<<<<<< HEAD
-              <mat-label>{{ 'labels.inputs.Date of Birth'  |translate}}</mat-label>
-=======
               <mat-label>{{ 'labels.inputs.Date of Birth' | translate }}</mat-label>
->>>>>>> c7fe21e7
               <input matInput [min]="minDate" [max]="maxDate" [matDatepicker]="dateOfBirthDatePicker">
               <mat-datepicker-toggle matSuffix [for]="dateOfBirthDatePicker"></mat-datepicker-toggle>
               <mat-datepicker #dateOfBirthDatePicker></mat-datepicker>
             </mat-form-field>
 
             <mat-form-field fxFlex="48%">
-<<<<<<< HEAD
-              <mat-label>{{ 'labels.inputs.Email'  |translate}}</mat-label>
-=======
               <mat-label>{{ 'labels.inputs.Email' | translate }}</mat-label>
->>>>>>> c7fe21e7
               <input type="email" matInput>
             </mat-form-field>
 
             <mat-form-field fxFlex="48%">
-<<<<<<< HEAD
-              <mat-label>{{ 'labels.inputs.Mobile No'  |translate}}</mat-label>
-=======
               <mat-label>{{ 'labels.inputs.Mobile No' | translate }}</mat-label>
->>>>>>> c7fe21e7
               <input type="tel" matInput>
             </mat-form-field>
 
@@ -204,13 +141,8 @@
         </mat-card-content>
 
         <mat-card-actions fxLayout="row" fxLayout.xs="column" fxLayoutAlign="center" fxLayoutGap="5px">
-<<<<<<< HEAD
-          <button type="button" mat-raised-button [routerLink]="['../']">{{'labels.buttons.Cancel'  |translate}}</button>
-          <button mat-raised-button color="primary">{{'labels.buttons.Submit'  |translate}}</button>
-=======
           <button type="button" mat-raised-button [routerLink]="['../']">{{'labels.buttons.Cancel' | translate }}</button>
           <button mat-raised-button color="primary">{{'labels.buttons.Submit' | translate }}</button>
->>>>>>> c7fe21e7
         </mat-card-actions>
 
       </form>
