<div class="container">

  <mat-accordion>

    <mat-expansion-panel>

      <mat-expansion-panel-header>
        <mat-panel-title>
<<<<<<< HEAD
          {{ 'labels.inputs.Main Configuration'  |translate}}
=======
          {{ 'labels.inputs.Main Configuration' | translate }}
>>>>>>> c7fe21e7
        </mat-panel-title>
      </mat-expansion-panel-header>

      <div fxLayout="column">

        <mat-form-field>
<<<<<<< HEAD
          <mat-label>{{ 'labels.inputs.Name of the Organization'  |translate}}</mat-label>
=======
          <mat-label>{{ 'labels.inputs.Name of the Organization' | translate }}</mat-label>
>>>>>>> c7fe21e7
          <input matInput>
        </mat-form-field>

        <mat-form-field>
<<<<<<< HEAD
          <mat-label>{{ 'labels.inputs.Description'  |translate}}</mat-label>
=======
          <mat-label>{{ 'labels.inputs.Description' | translate }}</mat-label>
>>>>>>> c7fe21e7
          <textarea matInput></textarea>
        </mat-form-field>

        <mat-form-field>
<<<<<<< HEAD
          <mat-label>{{ 'labels.inputs.Summary'  |translate}}</mat-label>
=======
          <mat-label>{{ 'labels.inputs.Summary' | translate }}</mat-label>
>>>>>>> c7fe21e7
          <textarea matInput></textarea>
        </mat-form-field>

        <mat-form-field>
<<<<<<< HEAD
          <mat-label>{{ 'labels.inputs.Default Language'  |translate}}</mat-label>
=======
          <mat-label>{{ 'labels.inputs.Default Language' | translate }}</mat-label>
>>>>>>> c7fe21e7
          <mat-select>
            <mat-option *ngFor="let language of languages" [value]="language">
              {{ language }}
            </mat-option>
          </mat-select>
        </mat-form-field>

        <mat-form-field>
<<<<<<< HEAD
          <mat-label>{{ 'labels.inputs.Default Date Format'  |translate}}</mat-label>
=======
          <mat-label>{{ 'labels.inputs.Default Date Format' | translate }}</mat-label>
>>>>>>> c7fe21e7
          <mat-select>
            <mat-option *ngFor="let dateFormat of dateFormats" [value]="dateFormat">
              {{ dateFormat }}
            </mat-option>
          </mat-select>
        </mat-form-field>

      </div>

    </mat-expansion-panel>

    <mat-expansion-panel>

      <mat-expansion-panel-header>
        <mat-panel-title>
<<<<<<< HEAD
          {{ 'labels.inputs.Images'  |translate}}
=======
          {{ 'labels.inputs.Images' | translate }}
>>>>>>> c7fe21e7
        </mat-panel-title>
      </mat-expansion-panel-header>

      <div fxLayout="column">

<<<<<<< HEAD
        <span class="header">{{ 'labels.inputs.Favicon'  |translate}}</span>
        <mifosx-file-upload></mifosx-file-upload>

        <span class="header">{{ 'labels.inputs.Cover Image'  |translate}}</span>
        <mifosx-file-upload></mifosx-file-upload>

        <span class="header">{{ 'labels.inputs.Logo'  |translate}}</span>
        <mifosx-file-upload></mifosx-file-upload>

        <span class="header">{{ 'labels.inputs.Logo with Organization Name'  |translate}}</span>
=======
        <span class="header">{{ 'labels.inputs.Favicon' | translate }}</span>
        <mifosx-file-upload></mifosx-file-upload>

        <span class="header">{{ 'labels.inputs.Cover Image' | translate }}</span>
        <mifosx-file-upload></mifosx-file-upload>

        <span class="header">{{ 'labels.inputs.Logo' | translate }}</span>
        <mifosx-file-upload></mifosx-file-upload>

        <span class="header">{{ 'labels.inputs.Logo with Organization Name' | translate }}</span>
>>>>>>> c7fe21e7
        <mifosx-file-upload></mifosx-file-upload>

      </div>

    </mat-expansion-panel>

    <mat-expansion-panel>

      <mat-expansion-panel-header>
        <mat-panel-title>
<<<<<<< HEAD
          {{ 'labels.inputs.Theme and Font'  |translate}}
=======
          {{ 'labels.inputs.Theme and Font' | translate }}
>>>>>>> c7fe21e7
        </mat-panel-title>
      </mat-expansion-panel-header>

      <div fxLayout="column">

<<<<<<< HEAD
        <span class="header">{{ 'labels.inputs.Mobile Banking App'  |translate}}</span>
        <mat-form-field>
          <mat-label>{{ 'labels.inputs.Default Theme'  |translate}}</mat-label>
=======
        <span class="header">{{ 'labels.inputs.Mobile Banking App' | translate }}</span>
        <mat-form-field>
          <mat-label>{{ 'labels.inputs.Default Theme' | translate }}</mat-label>
>>>>>>> c7fe21e7
          <mat-select>
            <mat-option *ngFor="let theme of mobileAppThemes" [value]="theme">
              {{ theme }}
            </mat-option>
          </mat-select>
        </mat-form-field>

        <mat-form-field>
<<<<<<< HEAD
          <mat-label>{{ 'labels.inputs.Default Font'  |translate}}</mat-label>
=======
          <mat-label>{{ 'labels.inputs.Default Font' | translate }}</mat-label>
>>>>>>> c7fe21e7
          <mat-select>
            <mat-option *ngFor="let font of mobileAppFonts" [value]="font">
              {{ font }}
            </mat-option>
          </mat-select>
        </mat-form-field>

<<<<<<< HEAD
        <span class="header">{{ 'labels.inputs.Online Banking App'  |translate}}</span>
        <mat-form-field>
          <mat-label>{{ 'labels.inputs.Default Theme'  |translate}}</mat-label>
=======
        <span class="header">{{ 'labels.inputs.Online Banking App' | translate }}</span>
        <mat-form-field>
          <mat-label>{{ 'labels.inputs.Default Theme' | translate }}</mat-label>
>>>>>>> c7fe21e7
          <mat-select>
            <mat-option *ngFor="let theme of onlineBankingAppThemes" [value]="theme">
              {{ theme }}
            </mat-option>
          </mat-select>
        </mat-form-field>

        <mat-form-field>
<<<<<<< HEAD
          <mat-label>{{ 'labels.inputs.Default Font'  |translate}}</mat-label>
=======
          <mat-label>{{ 'labels.inputs.Default Font' | translate }}</mat-label>
>>>>>>> c7fe21e7
          <mat-select>
            <mat-option *ngFor="let font of onlineBankingAppFonts" [value]="font">
              {{ font }}
            </mat-option>
          </mat-select>
        </mat-form-field>

      </div>

    </mat-expansion-panel>

    <mat-expansion-panel>

      <mat-expansion-panel-header>
        <mat-panel-title>
<<<<<<< HEAD
          {{ 'labels.inputs.Contact Information'  |translate}}
=======
          {{ 'labels.inputs.Contact Information' | translate }}
>>>>>>> c7fe21e7
        </mat-panel-title>
      </mat-expansion-panel-header>

      <div fxLayout="column">

        <mat-form-field>
<<<<<<< HEAD
          <mat-label>{{ 'labels.inputs.Website'  |translate}}</mat-label>
=======
          <mat-label>{{ 'labels.inputs.Website' | translate }}</mat-label>
>>>>>>> c7fe21e7
          <input type="url" matInput>
        </mat-form-field>

        <mat-form-field>
<<<<<<< HEAD
          <mat-label>{{ 'labels.inputs.Email'  |translate}}</mat-label>
=======
          <mat-label>{{ 'labels.inputs.Email' | translate }}</mat-label>
>>>>>>> c7fe21e7
          <input type="email" matInput>
        </mat-form-field>

        <mat-form-field>
<<<<<<< HEAD
          <mat-label>{{ 'labels.inputs.Contact No'  |translate}}</mat-label>
=======
          <mat-label>{{ 'labels.inputs.Contact No' | translate }}</mat-label>
>>>>>>> c7fe21e7
          <input type="tel" matInput>
        </mat-form-field>

      </div>

    </mat-expansion-panel>

  </mat-accordion>

</div><|MERGE_RESOLUTION|>--- conflicted
+++ resolved
@@ -6,49 +6,29 @@
 
       <mat-expansion-panel-header>
         <mat-panel-title>
-<<<<<<< HEAD
-          {{ 'labels.inputs.Main Configuration'  |translate}}
-=======
           {{ 'labels.inputs.Main Configuration' | translate }}
->>>>>>> c7fe21e7
         </mat-panel-title>
       </mat-expansion-panel-header>
 
       <div fxLayout="column">
 
         <mat-form-field>
-<<<<<<< HEAD
-          <mat-label>{{ 'labels.inputs.Name of the Organization'  |translate}}</mat-label>
-=======
           <mat-label>{{ 'labels.inputs.Name of the Organization' | translate }}</mat-label>
->>>>>>> c7fe21e7
           <input matInput>
         </mat-form-field>
 
         <mat-form-field>
-<<<<<<< HEAD
-          <mat-label>{{ 'labels.inputs.Description'  |translate}}</mat-label>
-=======
           <mat-label>{{ 'labels.inputs.Description' | translate }}</mat-label>
->>>>>>> c7fe21e7
           <textarea matInput></textarea>
         </mat-form-field>
 
         <mat-form-field>
-<<<<<<< HEAD
-          <mat-label>{{ 'labels.inputs.Summary'  |translate}}</mat-label>
-=======
           <mat-label>{{ 'labels.inputs.Summary' | translate }}</mat-label>
->>>>>>> c7fe21e7
           <textarea matInput></textarea>
         </mat-form-field>
 
         <mat-form-field>
-<<<<<<< HEAD
-          <mat-label>{{ 'labels.inputs.Default Language'  |translate}}</mat-label>
-=======
           <mat-label>{{ 'labels.inputs.Default Language' | translate }}</mat-label>
->>>>>>> c7fe21e7
           <mat-select>
             <mat-option *ngFor="let language of languages" [value]="language">
               {{ language }}
@@ -57,11 +37,7 @@
         </mat-form-field>
 
         <mat-form-field>
-<<<<<<< HEAD
-          <mat-label>{{ 'labels.inputs.Default Date Format'  |translate}}</mat-label>
-=======
           <mat-label>{{ 'labels.inputs.Default Date Format' | translate }}</mat-label>
->>>>>>> c7fe21e7
           <mat-select>
             <mat-option *ngFor="let dateFormat of dateFormats" [value]="dateFormat">
               {{ dateFormat }}
@@ -77,28 +53,12 @@
 
       <mat-expansion-panel-header>
         <mat-panel-title>
-<<<<<<< HEAD
-          {{ 'labels.inputs.Images'  |translate}}
-=======
           {{ 'labels.inputs.Images' | translate }}
->>>>>>> c7fe21e7
         </mat-panel-title>
       </mat-expansion-panel-header>
 
       <div fxLayout="column">
 
-<<<<<<< HEAD
-        <span class="header">{{ 'labels.inputs.Favicon'  |translate}}</span>
-        <mifosx-file-upload></mifosx-file-upload>
-
-        <span class="header">{{ 'labels.inputs.Cover Image'  |translate}}</span>
-        <mifosx-file-upload></mifosx-file-upload>
-
-        <span class="header">{{ 'labels.inputs.Logo'  |translate}}</span>
-        <mifosx-file-upload></mifosx-file-upload>
-
-        <span class="header">{{ 'labels.inputs.Logo with Organization Name'  |translate}}</span>
-=======
         <span class="header">{{ 'labels.inputs.Favicon' | translate }}</span>
         <mifosx-file-upload></mifosx-file-upload>
 
@@ -109,7 +69,6 @@
         <mifosx-file-upload></mifosx-file-upload>
 
         <span class="header">{{ 'labels.inputs.Logo with Organization Name' | translate }}</span>
->>>>>>> c7fe21e7
         <mifosx-file-upload></mifosx-file-upload>
 
       </div>
@@ -120,25 +79,15 @@
 
       <mat-expansion-panel-header>
         <mat-panel-title>
-<<<<<<< HEAD
-          {{ 'labels.inputs.Theme and Font'  |translate}}
-=======
           {{ 'labels.inputs.Theme and Font' | translate }}
->>>>>>> c7fe21e7
         </mat-panel-title>
       </mat-expansion-panel-header>
 
       <div fxLayout="column">
 
-<<<<<<< HEAD
-        <span class="header">{{ 'labels.inputs.Mobile Banking App'  |translate}}</span>
-        <mat-form-field>
-          <mat-label>{{ 'labels.inputs.Default Theme'  |translate}}</mat-label>
-=======
         <span class="header">{{ 'labels.inputs.Mobile Banking App' | translate }}</span>
         <mat-form-field>
           <mat-label>{{ 'labels.inputs.Default Theme' | translate }}</mat-label>
->>>>>>> c7fe21e7
           <mat-select>
             <mat-option *ngFor="let theme of mobileAppThemes" [value]="theme">
               {{ theme }}
@@ -147,11 +96,7 @@
         </mat-form-field>
 
         <mat-form-field>
-<<<<<<< HEAD
-          <mat-label>{{ 'labels.inputs.Default Font'  |translate}}</mat-label>
-=======
           <mat-label>{{ 'labels.inputs.Default Font' | translate }}</mat-label>
->>>>>>> c7fe21e7
           <mat-select>
             <mat-option *ngFor="let font of mobileAppFonts" [value]="font">
               {{ font }}
@@ -159,15 +104,9 @@
           </mat-select>
         </mat-form-field>
 
-<<<<<<< HEAD
-        <span class="header">{{ 'labels.inputs.Online Banking App'  |translate}}</span>
-        <mat-form-field>
-          <mat-label>{{ 'labels.inputs.Default Theme'  |translate}}</mat-label>
-=======
         <span class="header">{{ 'labels.inputs.Online Banking App' | translate }}</span>
         <mat-form-field>
           <mat-label>{{ 'labels.inputs.Default Theme' | translate }}</mat-label>
->>>>>>> c7fe21e7
           <mat-select>
             <mat-option *ngFor="let theme of onlineBankingAppThemes" [value]="theme">
               {{ theme }}
@@ -176,11 +115,7 @@
         </mat-form-field>
 
         <mat-form-field>
-<<<<<<< HEAD
-          <mat-label>{{ 'labels.inputs.Default Font'  |translate}}</mat-label>
-=======
           <mat-label>{{ 'labels.inputs.Default Font' | translate }}</mat-label>
->>>>>>> c7fe21e7
           <mat-select>
             <mat-option *ngFor="let font of onlineBankingAppFonts" [value]="font">
               {{ font }}
@@ -196,40 +131,24 @@
 
       <mat-expansion-panel-header>
         <mat-panel-title>
-<<<<<<< HEAD
-          {{ 'labels.inputs.Contact Information'  |translate}}
-=======
           {{ 'labels.inputs.Contact Information' | translate }}
->>>>>>> c7fe21e7
         </mat-panel-title>
       </mat-expansion-panel-header>
 
       <div fxLayout="column">
 
         <mat-form-field>
-<<<<<<< HEAD
-          <mat-label>{{ 'labels.inputs.Website'  |translate}}</mat-label>
-=======
           <mat-label>{{ 'labels.inputs.Website' | translate }}</mat-label>
->>>>>>> c7fe21e7
           <input type="url" matInput>
         </mat-form-field>
 
         <mat-form-field>
-<<<<<<< HEAD
-          <mat-label>{{ 'labels.inputs.Email'  |translate}}</mat-label>
-=======
           <mat-label>{{ 'labels.inputs.Email' | translate }}</mat-label>
->>>>>>> c7fe21e7
           <input type="email" matInput>
         </mat-form-field>
 
         <mat-form-field>
-<<<<<<< HEAD
-          <mat-label>{{ 'labels.inputs.Contact No'  |translate}}</mat-label>
-=======
           <mat-label>{{ 'labels.inputs.Contact No' | translate }}</mat-label>
->>>>>>> c7fe21e7
           <input type="tel" matInput>
         </mat-form-field>
 
