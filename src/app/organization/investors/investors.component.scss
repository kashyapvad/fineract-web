--- conflicted
+++ resolved
@@ -2,29 +2,6 @@
   color: black;
 }
 
-<<<<<<< HEAD
-.external-asset-transfer {
-  margin-top: 10px;
-  min-height: 160px;
-}
-
-.record {
-  .record-actions{
-    margin-top: 1%;
-    button{
-      margin-right: 1%;
-    }
-  }
-  h3 {
-    margin: 1% auto;
-  }
-
-  p {
-    line-height: 30px;
-    margin-left: 2%;
-  }
-}
-=======
 .field-name {
   font-weight: 800;
 }
@@ -57,4 +34,3 @@
     margin-left: 2%;
   }
 }
->>>>>>> b6efd0e0
