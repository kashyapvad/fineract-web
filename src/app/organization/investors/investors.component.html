<mat-card class="container">

  <div fxLayout="row wrap" fxLayoutGap="2%" fxLayout.lt-md="column">

    <mat-form-field fxFlex="18%">
      <mat-label>Search by Text</mat-label>
      <input matInput [formControl]="searchText">
    </mat-form-field>

    <mat-form-field fxFlex="18%" (click)="effectiveFromDatePicker.open()">
      <mat-label>Effective Date From</mat-label>
      <input matInput [min]="minDate" [max]="maxDate" [matDatepicker]="effectiveFromDatePicker"
        [formControl]="effectiveFromDate">
      <mat-datepicker-toggle matSuffix [for]="effectiveFromDatePicker"></mat-datepicker-toggle>
      <mat-datepicker #effectiveFromDatePicker></mat-datepicker>
    </mat-form-field>

    <mat-form-field fxFlex="18%" (click)="effectiveToDatePicker.open()">
      <mat-label>Effective Date To</mat-label>
      <input matInput [min]="minDate" [max]="maxDate" [matDatepicker]="effectiveToDatePicker"
        [formControl]="effectiveToDate">
      <mat-datepicker-toggle matSuffix [for]="effectiveToDatePicker"></mat-datepicker-toggle>
      <mat-datepicker #effectiveToDatePicker></mat-datepicker>
    </mat-form-field>

    <mat-form-field fxFlex="18%" (click)="settlementFromDatePicker.open()">
      <mat-label>Settlement Date From</mat-label>
      <input matInput [min]="minDate" [max]="maxDate" [matDatepicker]="settlementFromDatePicker"
        [formControl]="settlementFromDate">
      <mat-datepicker-toggle matSuffix [for]="settlementFromDatePicker"></mat-datepicker-toggle>
      <mat-datepicker #settlementFromDatePicker></mat-datepicker>
    </mat-form-field>

    <mat-form-field fxFlex="18%" (click)="settlementToDatePicker.open()">
      <mat-label>Settlement Date To</mat-label>
      <input matInput [min]="minDate" [max]="maxDate" [matDatepicker]="settlementToDatePicker"
        [formControl]="settlementToDate">
      <mat-datepicker-toggle matSuffix [for]="settlementToDatePicker"></mat-datepicker-toggle>
      <mat-datepicker #settlementToDatePicker></mat-datepicker>
    </mat-form-field>

    <div fxFlex="98%" class="center m-t-15">
      <button mat-raised-button color="primary" (click)="searchEAO()">
        <fa-icon icon="search" class="m-r-10"></fa-icon> Search
      </button>
    </div>
  </div>

  <div class="mat-elevation-z8 container m-t-20">
    <mat-progress-bar mode="indeterminate" *ngIf="isLoading"></mat-progress-bar>

    <mat-accordion *ngIf="existsDataToFilter">
      <mat-expansion-panel *ngFor="let record of searchResults;index as i" class="record">
        <mat-expansion-panel-header>
          <mat-panel-title>
            <table>
              <tr>
                <td>
                  <div [ngClass]="itemStatus(record.status)" class="m-r-20">
                    <fa-icon icon="stop"></fa-icon>
                    <span class="m-l-10 status">{{record.status}}</span>
                  </div>
                </td>
<<<<<<< HEAD
                <td> Owner ExternalId </td>
                <td>
                  <mifosx-external-identifier externalId="{{record.owner.externalId}}"></mifosx-external-identifier>
                </td>
                <td> Effective From </td>
=======
                <td class="field-name"> Owner ExternalId </td>
                <td>
                  <mifosx-external-identifier externalId="{{record.owner.externalId}}"></mifosx-external-identifier>
                </td>
                <td class="field-name"> Transfer ExternalId </td>
                <td>
                  <mifosx-external-identifier externalId="{{record.transferExternalId}}"></mifosx-external-identifier>
                </td>
                <td class="field-name"> Effective From </td>
>>>>>>> b6efd0e0
                <td> {{ record.effectiveFrom | dateFormat }} </td>
              </tr>
              </table>
            </mat-panel-title>
<<<<<<< HEAD
          <mat-panel-description>
            <mifosx-external-identifier externalId="{{record.transferExternalId}}"></mifosx-external-identifier>
          </mat-panel-description>
=======
>>>>>>> b6efd0e0

        </mat-expansion-panel-header>

        <div class="external-asset-transfer">
          <table>
            <tbody>
              <tr>
                <td fxFlex="25%" class="m-l-5">
                  <b>Status :</b>
                </td>
                <td fxFlex="25%" class="m-l-5 left">
                  <div [ngClass]="itemStatus(record.status)">
                    <fa-icon icon="stop"></fa-icon>
                    <span class="m-l-5 status">{{record.status}}</span>
                  </div>
                </td>
                <td fxFlex="25%" class="m-l-5">
                  <b>Owner External Id :</b>
                </td>
                <td fxFlex="25%" class="m-l-5 left">
                  <mifosx-external-identifier externalId="{{record.owner.externalId}}" completed="true"></mifosx-external-identifier>
                </td>
              </tr>
              <tr>
                <td fxFlex="25%" class="m-l-5">
                  <b>Settlement Date :</b>
                </td>
                <td fxFlex="25%" class="m-l-5">
                  {{record.settlementDate | dateFormat}}
                </td>
                <td fxFlex="25%" class="m-l-5">
                  <b>Effective Date :</b>
                </td>
                <td fxFlex="25%" class="m-l-5">
                  {{record.effectiveFrom | dateFormat}}
                </td>
              </tr>
<<<<<<< HEAD
              <tr>
=======
              <tr *ngIf="record.details">
>>>>>>> b6efd0e0
                <td fxFlex="25%" class="m-l-5">
                  <b>Details :</b>
                </td>
                <td fxFlex="75%" class="left">
                  <table>
                    <tbody>
                      <tr>
                        <td fxFlex="50%" class="m-l-5"><b>Principal Outstanding :</b></td>
                        <td fxFlex="50%" class="r-amount">{{record.details.totalPrincipalOutstanding | formatNumber}}</td>
                      </tr>
                      <tr>
                        <td fxFlex="50%" class="m-l-5"><b>Interest Outstanding :</b></td>
                        <td fxFlex="50%" class="r-amount">{{record.details.totalInterestOutstanding | formatNumber}}</td>
                      </tr>
                      <tr>
                        <td fxFlex="50%" class="m-l-5"><b>Fees Outstanding :</b></td>
                        <td fxFlex="50%" class="r-amount">{{record.details.totalFeeChargesOutstanding | formatNumber}}</td>
                      </tr>
                      <tr>
                        <td fxFlex="50%" class="m-l-5"><b>Penalties Outstanding :</b></td>
                        <td fxFlex="50%" class="r-amount">{{record.details.totalPenaltyChargesOutstanding | formatNumber}}</td>
                      </tr>
                      <tr>
                        <td fxFlex="50%" class="m-l-5"><b>Outstanding :</b></td>
                        <td fxFlex="50%" class="r-amount">{{record.details.totalOutstanding | formatNumber}}</td>
                      </tr>
                      <tr>
                        <td fxFlex="50%" class="m-l-5"><b>Overpaid :</b></td>
                        <td fxFlex="50%" class="r-amount">{{record.details.totalOverpaid | formatNumber}}</td>
                      </tr>
                    </tbody>
                  </table>
                </td>
              </tr>
            </tbody>
          </table>
        </div>

<<<<<<< HEAD
=======
        <mat-divider [inset]="true"></mat-divider>

        <div class="record-actions" fxLayout="row" fxLayoutAlign="flex-end" *ngIf="canBeCancelled(record)">
          <button mat-button color="warn" (click)="cancelPendingSale(record)" matTooltip="Cancel Pending Sale">
            <fa-icon icon="trash"></fa-icon>
          </button>
        </div>

>>>>>>> b6efd0e0
      </mat-expansion-panel>
    </mat-accordion>

    <mat-paginator [pageSize]="pageSize" [pageSizeOptions]="[50, 100, 200]" [length]="totalRows" (page)="pageChanged($event)"
      showFirstLastButtons *ngIf="existsDataToFilter"></mat-paginator>
  </div>

  <div class="alert" *ngIf="!existsDataToFilter">
    <div class="message">
      <i class="fa fa-exclamation-circle alert-check"></i>
      No data was found
    </div>
  </div>

</mat-card><|MERGE_RESOLUTION|>--- conflicted
+++ resolved
@@ -61,13 +61,6 @@
                     <span class="m-l-10 status">{{record.status}}</span>
                   </div>
                 </td>
-<<<<<<< HEAD
-                <td> Owner ExternalId </td>
-                <td>
-                  <mifosx-external-identifier externalId="{{record.owner.externalId}}"></mifosx-external-identifier>
-                </td>
-                <td> Effective From </td>
-=======
                 <td class="field-name"> Owner ExternalId </td>
                 <td>
                   <mifosx-external-identifier externalId="{{record.owner.externalId}}"></mifosx-external-identifier>
@@ -77,17 +70,10 @@
                   <mifosx-external-identifier externalId="{{record.transferExternalId}}"></mifosx-external-identifier>
                 </td>
                 <td class="field-name"> Effective From </td>
->>>>>>> b6efd0e0
                 <td> {{ record.effectiveFrom | dateFormat }} </td>
               </tr>
               </table>
             </mat-panel-title>
-<<<<<<< HEAD
-          <mat-panel-description>
-            <mifosx-external-identifier externalId="{{record.transferExternalId}}"></mifosx-external-identifier>
-          </mat-panel-description>
-=======
->>>>>>> b6efd0e0
 
         </mat-expansion-panel-header>
 
@@ -125,11 +111,7 @@
                   {{record.effectiveFrom | dateFormat}}
                 </td>
               </tr>
-<<<<<<< HEAD
-              <tr>
-=======
               <tr *ngIf="record.details">
->>>>>>> b6efd0e0
                 <td fxFlex="25%" class="m-l-5">
                   <b>Details :</b>
                 </td>
@@ -168,8 +150,6 @@
           </table>
         </div>
 
-<<<<<<< HEAD
-=======
         <mat-divider [inset]="true"></mat-divider>
 
         <div class="record-actions" fxLayout="row" fxLayoutAlign="flex-end" *ngIf="canBeCancelled(record)">
@@ -178,7 +158,6 @@
           </button>
         </div>
 
->>>>>>> b6efd0e0
       </mat-expansion-panel>
     </mat-accordion>
 
