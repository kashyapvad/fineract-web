<div class="container">

  <mat-horizontal-stepper class="mat-elevation-z8" labelPosition="bottom" #shareProductStepper>

    <ng-template matStepperIcon="number">
      <fa-icon icon="pencil-alt" size="sm"></fa-icon>
    </ng-template>

    <ng-template matStepperIcon="edit">
      <fa-icon icon="pencil-alt" size="sm"></fa-icon>
    </ng-template>

    <ng-template matStepperIcon="done">
      <fa-icon icon="check" size="sm"></fa-icon>
    </ng-template>

    <ng-template matStepperIcon="error">
      <fa-icon icon="exclamation-triangle" size="lg"></fa-icon>
    </ng-template>

    <ng-template matStepperIcon="preview">
      <fa-icon icon="eye" size="sm"></fa-icon>
    </ng-template>

    <mat-step [stepControl]="sharesAccountDetailsForm">

<<<<<<< HEAD
      <ng-template matStepLabel>{{ 'labels.inputs.DETAILS'  |translate}}</ng-template>
=======
      <ng-template matStepLabel>{{ 'labels.inputs.DETAILS' | translate }}</ng-template>
>>>>>>> c7fe21e7

      <mifosx-shares-account-details-step
        [sharesAccountTemplate]="sharesAccountAndTemplate"
        (sharesAccountProductTemplate)="setTemplate($event)"
      >
      </mifosx-shares-account-details-step>

    </mat-step>

    <mat-step [stepControl]="sharesAccountTermsForm">

<<<<<<< HEAD
      <ng-template matStepLabel>{{ 'labels.inputs.TERMS'  |translate}}</ng-template>
=======
      <ng-template matStepLabel>{{ 'labels.inputs.TERMS' | translate }}</ng-template>
>>>>>>> c7fe21e7

      <mifosx-shares-account-terms-step
        [sharesAccountProductTemplate]="sharesAccountProductTemplate"
        [sharesAccountTemplate]="sharesAccountAndTemplate">
      </mifosx-shares-account-terms-step>

    </mat-step>

    <mat-step>

<<<<<<< HEAD
      <ng-template matStepLabel>{{ 'labels.inputs.CHARGES'  |translate}}</ng-template>
=======
      <ng-template matStepLabel>{{ 'labels.inputs.CHARGES' | translate }}</ng-template>
>>>>>>> c7fe21e7

      <mifosx-shares-account-charges-step
        [sharesAccountProductTemplate]="sharesAccountProductTemplate"
        [sharesAccountTemplate]="sharesAccountAndTemplate"
        [currencyCode]="sharesAccountTermsForm.get('currencyCode')"
      >
      </mifosx-shares-account-charges-step>

    </mat-step>

    <mat-step *ngIf="sharesAccountFormValidAndNotPristine" completed>

<<<<<<< HEAD
      <ng-template matStepLabel>{{ 'labels.inputs.PREVIEW'  |translate}}</ng-template>
=======
      <ng-template matStepLabel>{{ 'labels.inputs.PREVIEW' | translate }}</ng-template>
>>>>>>> c7fe21e7

      <mifosx-shares-account-preview-step
        [sharesAccountProductTemplate]="sharesAccountProductTemplate"
        [sharesAccountTemplate]="sharesAccountAndTemplate"
        [sharesAccountTermsForm]="sharesAccountTermsForm"
        [sharesAccount]="sharesAccount"
        (submit)="submit()"
      >
      </mifosx-shares-account-preview-step>

    </mat-step>

  </mat-horizontal-stepper>

</div><|MERGE_RESOLUTION|>--- conflicted
+++ resolved
@@ -24,11 +24,7 @@
 
     <mat-step [stepControl]="sharesAccountDetailsForm">
 
-<<<<<<< HEAD
-      <ng-template matStepLabel>{{ 'labels.inputs.DETAILS'  |translate}}</ng-template>
-=======
       <ng-template matStepLabel>{{ 'labels.inputs.DETAILS' | translate }}</ng-template>
->>>>>>> c7fe21e7
 
       <mifosx-shares-account-details-step
         [sharesAccountTemplate]="sharesAccountAndTemplate"
@@ -40,11 +36,7 @@
 
     <mat-step [stepControl]="sharesAccountTermsForm">
 
-<<<<<<< HEAD
-      <ng-template matStepLabel>{{ 'labels.inputs.TERMS'  |translate}}</ng-template>
-=======
       <ng-template matStepLabel>{{ 'labels.inputs.TERMS' | translate }}</ng-template>
->>>>>>> c7fe21e7
 
       <mifosx-shares-account-terms-step
         [sharesAccountProductTemplate]="sharesAccountProductTemplate"
@@ -55,11 +47,7 @@
 
     <mat-step>
 
-<<<<<<< HEAD
-      <ng-template matStepLabel>{{ 'labels.inputs.CHARGES'  |translate}}</ng-template>
-=======
       <ng-template matStepLabel>{{ 'labels.inputs.CHARGES' | translate }}</ng-template>
->>>>>>> c7fe21e7
 
       <mifosx-shares-account-charges-step
         [sharesAccountProductTemplate]="sharesAccountProductTemplate"
@@ -72,11 +60,7 @@
 
     <mat-step *ngIf="sharesAccountFormValidAndNotPristine" completed>
 
-<<<<<<< HEAD
-      <ng-template matStepLabel>{{ 'labels.inputs.PREVIEW'  |translate}}</ng-template>
-=======
       <ng-template matStepLabel>{{ 'labels.inputs.PREVIEW' | translate }}</ng-template>
->>>>>>> c7fe21e7
 
       <mifosx-shares-account-preview-step
         [sharesAccountProductTemplate]="sharesAccountProductTemplate"
