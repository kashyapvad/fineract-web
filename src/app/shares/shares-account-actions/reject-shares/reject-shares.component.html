--- conflicted
+++ resolved
@@ -5,53 +5,31 @@
     <table #sharesTable mat-table [dataSource]="dataSource" matSort>
 
       <ng-container matColumnDef="transactionDate">
-<<<<<<< HEAD
-        <th mat-header-cell *matHeaderCellDef mat-sort-header> {{ 'labels.inputs.Transaction Date'  |translate}} </th>
-=======
         <th mat-header-cell *matHeaderCellDef mat-sort-header> {{ 'labels.inputs.Transaction Date' | translate }} </th>
->>>>>>> c7fe21e7
         <td mat-cell *matCellDef="let share"> {{ share.purchasedDate  | dateFormat }}</td>
       </ng-container>
 
       <ng-container matColumnDef="totalShares">
-<<<<<<< HEAD
-        <th mat-header-cell *matHeaderCellDef mat-sort-header> {{ 'labels.inputs.Total Shares'  |translate}} </th>
-=======
         <th mat-header-cell *matHeaderCellDef mat-sort-header> {{ 'labels.inputs.Total Shares' | translate }} </th>
->>>>>>> c7fe21e7
         <td mat-cell *matCellDef="let share"> {{ share.numberOfShares }} </td>
       </ng-container>
 
       <ng-container matColumnDef="redeemedPrice">
-<<<<<<< HEAD
-        <th mat-header-cell *matHeaderCellDef mat-sort-header> {{ 'labels.inputs.Purchased/Redeemed Price'  |translate}} </th>
-=======
         <th mat-header-cell *matHeaderCellDef mat-sort-header> {{ 'labels.inputs.Purchased/Redeemed Price' | translate }} </th>
->>>>>>> c7fe21e7
         <td mat-cell *matCellDef="let share"> {{ share.purchasedPrice }} </td>
       </ng-container>
 
       <ng-container matColumnDef="status">
-<<<<<<< HEAD
-        <th mat-header-cell *matHeaderCellDef> {{ 'labels.inputs.Status'  |translate}} </th>
-=======
         <th mat-header-cell *matHeaderCellDef> {{ 'labels.inputs.Status' | translate }} </th>
->>>>>>> c7fe21e7
         <td mat-cell *matCellDef="let share">
           <i class="fa fa-stop" [ngClass]="share.status.code|statusLookup" [matTooltip]="share.status.value"></i>
         </td>
       </ng-container>
 
       <ng-container matColumnDef="reject">
-<<<<<<< HEAD
-        <th mat-header-cell *matHeaderCellDef mat-sort-header> {{ 'labels.inputs.Confirm Reject'  |translate}}t </th>
-        <td mat-cell *matCellDef="let share">
-          <button class="share-action-button" mat-raised-button color="warn" matTooltip="{{ 'tooltips.Reject Share'  |translate}}"
-=======
         <th mat-header-cell *matHeaderCellDef mat-sort-header> {{ 'labels.inputs.Confirm Reject' | translate }}t </th>
         <td mat-cell *matCellDef="let share">
           <button class="share-action-button" mat-raised-button color="warn" matTooltip="{{ 'tooltips.Reject Share' | translate }}"
->>>>>>> c7fe21e7
             (click)="reject(share.id)">
             <i class="fa fa-times"></i>
           </button>
