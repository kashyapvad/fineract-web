--- conflicted
+++ resolved
@@ -7,33 +7,20 @@
       <mat-card-content>
 
           <mat-form-field fxFlex (click)="activatedDatePicker.open()">
-<<<<<<< HEAD
-            <mat-label>{{ 'labels.inputs.Activated On Date'  |translate}}</mat-label>
-=======
             <mat-label>{{ 'labels.inputs.Activated On Date' | translate }}</mat-label>
->>>>>>> c7fe21e7
             <input matInput [min]="minDate" [max]="maxDate" [matDatepicker]="activatedDatePicker" required formControlName="activatedDate">
             <mat-datepicker-toggle matSuffix [for]="activatedDatePicker"></mat-datepicker-toggle>
             <mat-datepicker #activatedDatePicker></mat-datepicker>
             <mat-error *ngIf="activateSharesAccountForm.controls.activatedDate.hasError('required')">
-<<<<<<< HEAD
-              {{ 'labels.inputs.Activated On Date'  |translate}} {{ "labels.commons.is"  |translate}} <strong>{{ "labels.commons.required" | translate}}</strong>
-=======
               {{ 'labels.inputs.Activated On Date' | translate }} {{ "labels.commons.is" | translate }} <strong>{{ "labels.commons.required" | translate}}</strong>
->>>>>>> c7fe21e7
             </mat-error>
           </mat-form-field>
 
       </mat-card-content>
 
       <mat-card-actions fxLayout="row" fxLayout.xs="column" fxLayoutAlign="center" fxLayoutGap="5px">
-<<<<<<< HEAD
-        <button type="button" mat-raised-button [routerLink]="['../../']">{{'labels.buttons.Cancel'  |translate}}</button>
-        <button mat-raised-button  [disabled]="!activateSharesAccountForm.valid">{{'labels.buttons.Confirm'  |translate}}</button>
-=======
         <button type="button" mat-raised-button [routerLink]="['../../']">{{'labels.buttons.Cancel' | translate }}</button>
         <button mat-raised-button  [disabled]="!activateSharesAccountForm.valid">{{'labels.buttons.Confirm' | translate }}</button>
->>>>>>> c7fe21e7
       </mat-card-actions>
 
     </form>
