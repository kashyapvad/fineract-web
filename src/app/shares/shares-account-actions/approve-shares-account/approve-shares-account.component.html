<div class="container">

  <mat-card>

    <form [formGroup]="approveSharesAccountForm" (ngSubmit)="submit()">

      <mat-card-content>

        <div fxLayout="column">

          <mat-form-field (click)="approvedDatePicker.open()">
<<<<<<< HEAD
            <mat-label>{{ 'labels.inputs.Approved On Date'  |translate}}</mat-label>
=======
            <mat-label>{{ 'labels.inputs.Approved On Date' | translate }}</mat-label>
>>>>>>> c7fe21e7
            <input matInput [min]="minDate" [max]="maxDate" [matDatepicker]="approvedDatePicker" required formControlName="approvedDate">
            <mat-datepicker-toggle matSuffix [for]="approvedDatePicker"></mat-datepicker-toggle>
            <mat-datepicker #approvedDatePicker></mat-datepicker>
            <mat-error *ngIf="approveSharesAccountForm.controls.approvedDate.hasError('required')">
<<<<<<< HEAD
              {{ 'labels.inputs.Approved On Date'  |translate}} {{ "labels.commons.is"  |translate}} <strong>{{ "labels.commons.required" | translate}}</strong>
=======
              {{ 'labels.inputs.Approved On Date' | translate }} {{ "labels.commons.is" | translate }} <strong>{{ "labels.commons.required" | translate}}</strong>
>>>>>>> c7fe21e7
            </mat-error>
          </mat-form-field>

          <mat-form-field>
<<<<<<< HEAD
            <mat-label>{{ 'labels.inputs.Note'  |translate}}</mat-label>
=======
            <mat-label>{{ 'labels.inputs.Note' | translate }}</mat-label>
>>>>>>> c7fe21e7
            <textarea matInput formControlName="note" cdkTextareaAutosize cdkAutosizeMinRows="2"></textarea>
          </mat-form-field>

        </div>

      </mat-card-content>

      <mat-card-actions fxLayout="row" fxLayout.xs="column" fxLayoutAlign="center" fxLayoutGap="5px">
<<<<<<< HEAD
        <button type="button" mat-raised-button [routerLink]="['../../']">{{'labels.buttons.Cancel'  |translate}}</button>
        <button mat-raised-button  [disabled]="!approveSharesAccountForm.valid">{{'labels.buttons.Confirm'  |translate}}</button>
=======
        <button type="button" mat-raised-button [routerLink]="['../../']">{{'labels.buttons.Cancel' | translate }}</button>
        <button mat-raised-button  [disabled]="!approveSharesAccountForm.valid">{{'labels.buttons.Confirm' | translate }}</button>
>>>>>>> c7fe21e7
      </mat-card-actions>

    </form>

  </mat-card>

</div><|MERGE_RESOLUTION|>--- conflicted
+++ resolved
@@ -9,29 +9,17 @@
         <div fxLayout="column">
 
           <mat-form-field (click)="approvedDatePicker.open()">
-<<<<<<< HEAD
-            <mat-label>{{ 'labels.inputs.Approved On Date'  |translate}}</mat-label>
-=======
             <mat-label>{{ 'labels.inputs.Approved On Date' | translate }}</mat-label>
->>>>>>> c7fe21e7
             <input matInput [min]="minDate" [max]="maxDate" [matDatepicker]="approvedDatePicker" required formControlName="approvedDate">
             <mat-datepicker-toggle matSuffix [for]="approvedDatePicker"></mat-datepicker-toggle>
             <mat-datepicker #approvedDatePicker></mat-datepicker>
             <mat-error *ngIf="approveSharesAccountForm.controls.approvedDate.hasError('required')">
-<<<<<<< HEAD
-              {{ 'labels.inputs.Approved On Date'  |translate}} {{ "labels.commons.is"  |translate}} <strong>{{ "labels.commons.required" | translate}}</strong>
-=======
               {{ 'labels.inputs.Approved On Date' | translate }} {{ "labels.commons.is" | translate }} <strong>{{ "labels.commons.required" | translate}}</strong>
->>>>>>> c7fe21e7
             </mat-error>
           </mat-form-field>
 
           <mat-form-field>
-<<<<<<< HEAD
-            <mat-label>{{ 'labels.inputs.Note'  |translate}}</mat-label>
-=======
             <mat-label>{{ 'labels.inputs.Note' | translate }}</mat-label>
->>>>>>> c7fe21e7
             <textarea matInput formControlName="note" cdkTextareaAutosize cdkAutosizeMinRows="2"></textarea>
           </mat-form-field>
 
@@ -40,13 +28,8 @@
       </mat-card-content>
 
       <mat-card-actions fxLayout="row" fxLayout.xs="column" fxLayoutAlign="center" fxLayoutGap="5px">
-<<<<<<< HEAD
-        <button type="button" mat-raised-button [routerLink]="['../../']">{{'labels.buttons.Cancel'  |translate}}</button>
-        <button mat-raised-button  [disabled]="!approveSharesAccountForm.valid">{{'labels.buttons.Confirm'  |translate}}</button>
-=======
         <button type="button" mat-raised-button [routerLink]="['../../']">{{'labels.buttons.Cancel' | translate }}</button>
         <button mat-raised-button  [disabled]="!approveSharesAccountForm.valid">{{'labels.buttons.Confirm' | translate }}</button>
->>>>>>> c7fe21e7
       </mat-card-actions>
 
     </form>
