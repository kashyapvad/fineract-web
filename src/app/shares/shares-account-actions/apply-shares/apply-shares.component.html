--- conflicted
+++ resolved
@@ -9,44 +9,25 @@
         <div fxLayout="column">
 
           <mat-form-field (click)="requestedDatePicker.open()">
-<<<<<<< HEAD
-            <mat-label>{{ 'labels.inputs.Request Date'  |translate}}</mat-label>
-=======
             <mat-label>{{ 'labels.inputs.Request Date' | translate }}</mat-label>
->>>>>>> c7fe21e7
             <input matInput [min]="minDate" [max]="maxDate" [matDatepicker]="requestedDatePicker" required formControlName="requestedDate">
             <mat-datepicker-toggle matSuffix [for]="requestedDatePicker"></mat-datepicker-toggle>
             <mat-datepicker #requestedDatePicker></mat-datepicker>
             <mat-error *ngIf="applySharesForm.controls.requestedDate.hasError('required')">
-<<<<<<< HEAD
-              {{ 'labels.inputs.Request Date'  |translate}} {{ "labels.commons.is"  |translate}} <strong>{{ "labels.commons.required" | translate}}</strong>
-=======
               {{ 'labels.inputs.Request Date' | translate }} {{ "labels.commons.is" | translate }} <strong>{{ "labels.commons.required" | translate}}</strong>
->>>>>>> c7fe21e7
             </mat-error>
           </mat-form-field>
 
           <mat-form-field>
-<<<<<<< HEAD
-            <mat-label>{{ 'labels.inputs.Total No. of Shares'  |translate}}</mat-label>
-            <input matInput required formControlName="requestedShares">
-            <mat-error *ngIf="applySharesForm.controls.requestedShares.hasError('required')">
-              {{ 'labels.inputs.Requested Shares'  |translate}} {{ "labels.commons.is"  |translate}} <strong>{{ "labels.commons.required" | translate}}</strong>
-=======
             <mat-label>{{ 'labels.inputs.Total No. of Shares' | translate }}</mat-label>
             <input matInput required formControlName="requestedShares">
             <mat-error *ngIf="applySharesForm.controls.requestedShares.hasError('required')">
               {{ 'labels.inputs.Requested Shares' | translate }} {{ "labels.commons.is" | translate }} <strong>{{ "labels.commons.required" | translate}}</strong>
->>>>>>> c7fe21e7
             </mat-error>
           </mat-form-field>
 
           <mat-form-field>
-<<<<<<< HEAD
-            <mat-label>{{ 'labels.inputs.Today's Price'  |translate}}</mat-label>
-=======
             <mat-label>{{ 'labels.inputs.Today's Price' | translate }}</mat-label>
->>>>>>> c7fe21e7
             <input matInput required formControlName="unitPrice">
           </mat-form-field>
 
@@ -55,13 +36,8 @@
       </mat-card-content>
 
       <mat-card-actions fxLayout="row" fxLayout.xs="column" fxLayoutAlign="center" fxLayoutGap="5px">
-<<<<<<< HEAD
-        <button type="button" mat-raised-button [routerLink]="['../../']">{{'labels.buttons.Cancel'  |translate}}</button>
-        <button mat-raised-button  [disabled]="!applySharesForm.valid">{{'labels.buttons.Confirm'  |translate}}</button>
-=======
         <button type="button" mat-raised-button [routerLink]="['../../']">{{'labels.buttons.Cancel' | translate }}</button>
         <button mat-raised-button  [disabled]="!applySharesForm.valid">{{'labels.buttons.Confirm' | translate }}</button>
->>>>>>> c7fe21e7
       </mat-card-actions>
 
     </form>
