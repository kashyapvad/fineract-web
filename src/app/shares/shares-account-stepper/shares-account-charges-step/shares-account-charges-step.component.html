--- conflicted
+++ resolved
@@ -1,11 +1,7 @@
 <div fxLayout="row wrap" fxLayoutGap="2%" fxLayout.lt-md="column">
 
   <mat-form-field fxFlex="48%">
-<<<<<<< HEAD
-    <mat-label>{{ 'labels.inputs.Charge'  |translate}}</mat-label>
-=======
     <mat-label>{{ 'labels.inputs.Charge' | translate }}</mat-label>
->>>>>>> c7fe21e7
     <mat-select #charge>
       <mat-option *ngFor="let charge of chargeData | chargesFilter:chargesDataSource:currencyCode.value" [value]="charge">
         {{ charge.name }}
@@ -16,44 +12,28 @@
   <div fxFlex="48%" fxFlexAlign="center">
     <button type="button" mat-raised-button color="primary" (click)="addCharge(charge)" [disabled]="!charge.value">
       <fa-icon icon="plus" class="m-r-10"></fa-icon>
-<<<<<<< HEAD
-      {{'labels.buttons.Add'  |translate}}
-=======
       {{'labels.buttons.Add' | translate }}
->>>>>>> c7fe21e7
     </button>
   </div>
 
   <table fxFlex="98%" class="mat-elevation-z1" mat-table [dataSource]="chargesDataSource" [hidden]="chargesDataSource.length === 0">
 
     <ng-container matColumnDef="name">
-<<<<<<< HEAD
-      <th mat-header-cell *matHeaderCellDef> {{ 'labels.inputs.name'  |translate}} </th>
-=======
       <th mat-header-cell *matHeaderCellDef> {{ 'labels.inputs.name' | translate }} </th>
->>>>>>> c7fe21e7
       <td mat-cell *matCellDef="let charge">
         {{ charge.name + ', ' + charge.currency.displaySymbol }}
       </td>
     </ng-container>
 
     <ng-container matColumnDef="chargeCalculationType">
-<<<<<<< HEAD
-      <th mat-header-cell *matHeaderCellDef> {{ 'labels.inputs.Type'  |translate}} </th>
-=======
       <th mat-header-cell *matHeaderCellDef> {{ 'labels.inputs.Type' | translate }} </th>
->>>>>>> c7fe21e7
       <td mat-cell *matCellDef="let charge">
         {{ charge.chargeCalculationType.value }}
       </td>
     </ng-container>
 
     <ng-container matColumnDef="amount">
-<<<<<<< HEAD
-      <th mat-header-cell *matHeaderCellDef> {{ 'labels.inputs.Amount'  |translate}} </th>
-=======
       <th mat-header-cell *matHeaderCellDef> {{ 'labels.inputs.Amount' | translate }} </th>
->>>>>>> c7fe21e7
       <td mat-cell *matCellDef="let charge">
         {{ charge.amount || charge.amountOrPercentage }}
         <button mat-icon-button color="primary" (click)="editCharge(charge)">
@@ -63,22 +43,14 @@
     </ng-container>
 
     <ng-container matColumnDef="chargeTimeType">
-<<<<<<< HEAD
-      <th mat-header-cell *matHeaderCellDef> {{ 'labels.inputs.Collected On'  |translate}} </th>
-=======
       <th mat-header-cell *matHeaderCellDef> {{ 'labels.inputs.Collected On' | translate }} </th>
->>>>>>> c7fe21e7
       <td mat-cell *matCellDef="let charge">
         {{ charge.chargeTimeType.value }}
       </td>
     </ng-container>
 
     <ng-container matColumnDef="action">
-<<<<<<< HEAD
-      <th mat-header-cell *matHeaderCellDef> {{ 'labels.inputs.Actions'  |translate}} </th>
-=======
       <th mat-header-cell *matHeaderCellDef> {{ 'labels.inputs.Actions' | translate }} </th>
->>>>>>> c7fe21e7
       <td mat-cell *matCellDef="let charge">
         <button mat-icon-button color="warn" (click)="deleteCharge(charge)">
           <fa-icon icon="trash"></fa-icon>
@@ -96,17 +68,10 @@
 <div fxLayout="row" class="margin-t" fxLayout.xs="column" fxLayoutAlign="center" fxLayoutGap="2%">
   <button mat-raised-button matStepperPrevious>
     <fa-icon icon="arrow-left" class="m-r-10"></fa-icon>
-<<<<<<< HEAD
-    {{'labels.buttons.Previous'  |translate}}
-  </button>
-  <button mat-raised-button matStepperNext>
-    {{'labels.buttons.Next'  |translate}}
-=======
     {{'labels.buttons.Previous' | translate }}
   </button>
   <button mat-raised-button matStepperNext>
     {{'labels.buttons.Next' | translate }}
->>>>>>> c7fe21e7
     <fa-icon icon="arrow-right" class="m-l-10"></fa-icon>
   </button>
 </div>