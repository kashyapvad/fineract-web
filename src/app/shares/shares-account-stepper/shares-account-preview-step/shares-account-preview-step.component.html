<div fxLayout="row wrap" fxLayout.lt-md="column">

<<<<<<< HEAD
  <h3 class="mat-h3" fxFlexFill>{{ 'labels.heading.Details'  |translate}}</h3>
=======
  <h3 class="mat-h3" fxFlexFill>{{ 'labels.heading.Details' | translate }}</h3>
>>>>>>> c7fe21e7

  <mat-divider fxFlexFill></mat-divider>

  <div fxFlexFill>
<<<<<<< HEAD
    <span fxFlex="40%">{{ 'labels.inputs.Product'  |translate}}</span>
=======
    <span fxFlex="40%">{{ 'labels.inputs.Product' | translate }}</span>
>>>>>>> c7fe21e7
    <span fxFlex="60%">{{ sharesAccount.productId | find:sharesAccountTemplate.productOptions:'id':'name' }}</span>
  </div>

  <div fxFlexFill>
<<<<<<< HEAD
    <span fxFlex="40%">{{ 'labels.inputs.Submitted On'  |translate}}</span>
=======
    <span fxFlex="40%">{{ 'labels.inputs.Submitted On' | translate }}</span>
>>>>>>> c7fe21e7
    <span fxFlex="60%">{{ sharesAccount.submittedDate  | dateFormat }}</span>
  </div>

  <div fxFlexFill>
<<<<<<< HEAD
    <span fxFlex="40%">{{ 'labels.inputs.External Id'  |translate}}</span>
=======
    <span fxFlex="40%">{{ 'labels.inputs.External Id' | translate }}</span>
>>>>>>> c7fe21e7
    <span fxFlex="60%" *ngIf="sharesAccount.externalId">
      <mifosx-external-identifier externalId="{{sharesAccount.externalId}}"></mifosx-external-identifier>
    </span>
    <span fxFlex="60%" *ngIf="!sharesAccount.externalId">
<<<<<<< HEAD
      {{ 'labels.inputs.Unassigned'  |translate}}
    </span>
  </div>

  <h3 class="mat-h3" fxFlexFill>{{ 'labels.heading.Terms'  |translate}}</h3>
=======
      {{ 'labels.inputs.Unassigned' | translate }}
    </span>
  </div>

  <h3 class="mat-h3" fxFlexFill>{{ 'labels.heading.Terms' | translate }}</h3>
>>>>>>> c7fe21e7

  <mat-divider fxFlexFill></mat-divider>

  <div fxFlexFill>
<<<<<<< HEAD
    <span fxFlex="40%">{{ 'labels.inputs.Currency'  |translate}}</span>
=======
    <span fxFlex="40%">{{ 'labels.inputs.Currency' | translate }}</span>
>>>>>>> c7fe21e7
    <span fxFlex="60%">{{ sharesAccountTermsForm.get('currencyCode').value | find:[sharesAccountProductTemplate.currency]:'code':'displayLabel' }}</span>
  </div>

  <div fxFlexFill>
<<<<<<< HEAD
    <span fxFlex="40%">{{ 'labels.inputs.Decimal Places'  |translate}}</span>
=======
    <span fxFlex="40%">{{ 'labels.inputs.Decimal Places' | translate }}</span>
>>>>>>> c7fe21e7
    <span fxFlex="60%">{{ sharesAccountTermsForm.get('decimal').value }}</span>
  </div>

  <div fxFlexFill>
<<<<<<< HEAD
    <span fxFlex="40%">{{ 'labels.inputs.Total Number of Shares'  |translate}}</span>
=======
    <span fxFlex="40%">{{ 'labels.inputs.Total Number of Shares' | translate }}</span>
>>>>>>> c7fe21e7
    <span fxFlex="60%">{{ sharesAccount.requestedShares }}</span>
  </div>

  <div fxFlexFill>
<<<<<<< HEAD
    <span fxFlex="40%">{{ 'labels.inputs.Today's Price'  |translate}}</span>
=======
    <span fxFlex="40%">{{ 'labels.inputs.Today's Price' | translate }}</span>
>>>>>>> c7fe21e7
    <span fxFlex="60%">{{ sharesAccountTermsForm.get('unitPrice').value }}</span>
  </div>

  <div fxFlexFill>
<<<<<<< HEAD
    <span fxFlex="40%">{{ 'labels.inputs.Currency in multiples of'  |translate}}</span>
=======
    <span fxFlex="40%">{{ 'labels.inputs.Currency in multiples of' | translate }}</span>
>>>>>>> c7fe21e7
    <span fxFlex="60%">{{ sharesAccountTermsForm.get('currencyMultiple').value }}</span>
  </div>

  <div fxFlexFill>
<<<<<<< HEAD
    <span fxFlex="40%">{{ 'labels.inputs.Default Savings Account'  |translate}}</span>
=======
    <span fxFlex="40%">{{ 'labels.inputs.Default Savings Account' | translate }}</span>
>>>>>>> c7fe21e7
    <span fxFlex="60%">{{ sharesAccount.savingsAccountId | find:sharesAccountProductTemplate.clientSavingsAccounts:'id':'accountNo' }}</span>
  </div>

  <div fxFlexFill *ngIf="sharesAccount.minimumActivePeriod">
<<<<<<< HEAD
    <span fxFlex="40%">{{ 'labels.inputs.Minimum Active Period'  |translate}}</span>
=======
    <span fxFlex="40%">{{ 'labels.inputs.Minimum Active Period' | translate }}</span>
>>>>>>> c7fe21e7
    <span fxFlex="60%">{{sharesAccount.minimumActivePeriod}}&nbsp;{{sharesAccount.minimumActivePeriodFrequencyType | find:sharesAccountProductTemplate.minimumActivePeriodFrequencyTypeOptions:'id':'value'}}</span>
  </div>

  <div fxFlexFill *ngIf="sharesAccount.lockinPeriodFrequency">
<<<<<<< HEAD
    <span fxFlex="40%">{{ 'labels.inputs.Lock-in Period'  |translate}}</span>
=======
    <span fxFlex="40%">{{ 'labels.inputs.Lock-in Period' | translate }}</span>
>>>>>>> c7fe21e7
    <span fxFlex="60%">{{sharesAccount.lockinPeriodFrequency}}&nbsp;{{sharesAccount.lockinPeriodFrequencyType | find:sharesAccountProductTemplate.lockinPeriodFrequencyTypeOptions:'id':'value'}}</span>
  </div>

  <div fxFlexFill>
<<<<<<< HEAD
    <span fxFlex="40%">{{ 'labels.inputs.Application Date'  |translate}}</span>
=======
    <span fxFlex="40%">{{ 'labels.inputs.Application Date' | translate }}</span>
>>>>>>> c7fe21e7
    <span fxFlex="60%">{{ sharesAccount.applicationDate  | dateFormat }}</span>
  </div>

  <div fxFlexFill>
<<<<<<< HEAD
    <span fxFlex="40%">{{ 'labels.inputs.Allow dividends for inactive clients'  |translate}}</span>
=======
    <span fxFlex="40%">{{ 'labels.inputs.Allow dividends for inactive clients' | translate }}</span>
>>>>>>> c7fe21e7
    <span fxFlex="60%">{{ sharesAccount.allowDividendCalculationForInactiveClients }}</span>
  </div>

  <div fxFlexFill *ngIf="sharesAccount.charges.length" fxLayout="row wrap" fxLayout.lt-md="column">

<<<<<<< HEAD
    <h3 class="mat-h3" fxFlexFill>{{ 'labels.heading.Charges'  |translate}}</h3>
=======
    <h3 class="mat-h3" fxFlexFill>{{ 'labels.heading.Charges' | translate }}</h3>
>>>>>>> c7fe21e7

    <mat-divider fxFlexFill></mat-divider>

    <table fxFlexFill class="mat-elevation-z1" mat-table [dataSource]="sharesAccount.charges">

      <ng-container matColumnDef="name">
<<<<<<< HEAD
        <th mat-header-cell *matHeaderCellDef> {{ 'labels.inputs.name'  |translate}} </th>
=======
        <th mat-header-cell *matHeaderCellDef> {{ 'labels.inputs.name' | translate }} </th>
>>>>>>> c7fe21e7
        <td mat-cell *matCellDef="let charge">
          {{ charge.name + ', ' + charge.currency.displaySymbol }}
        </td>
      </ng-container>

      <ng-container matColumnDef="chargeCalculationType">
<<<<<<< HEAD
        <th mat-header-cell *matHeaderCellDef> {{ 'labels.inputs.Type'  |translate}} </th>
=======
        <th mat-header-cell *matHeaderCellDef> {{ 'labels.inputs.Type' | translate }} </th>
>>>>>>> c7fe21e7
        <td mat-cell *matCellDef="let charge">
          {{ charge.chargeCalculationType.value }}
        </td>
      </ng-container>

      <ng-container matColumnDef="amount">
<<<<<<< HEAD
        <th mat-header-cell *matHeaderCellDef> {{ 'labels.inputs.Amount'  |translate}} </th>
=======
        <th mat-header-cell *matHeaderCellDef> {{ 'labels.inputs.Amount' | translate }} </th>
>>>>>>> c7fe21e7
        <td mat-cell *matCellDef="let charge">
          {{ charge.amount || charge.amountOrPercentage }}
        </td>
      </ng-container>

      <ng-container matColumnDef="chargeTimeType">
<<<<<<< HEAD
        <th mat-header-cell *matHeaderCellDef> {{ 'labels.inputs.Collected On'  |translate}} </th>
=======
        <th mat-header-cell *matHeaderCellDef> {{ 'labels.inputs.Collected On' | translate }} </th>
>>>>>>> c7fe21e7
        <td mat-cell *matCellDef="let charge">
          {{ charge.chargeTimeType.value }}
        </td>
      </ng-container>

      <tr mat-header-row *matHeaderRowDef="chargesDisplayedColumns"></tr>
      <tr mat-row *matRowDef="let row; columns: chargesDisplayedColumns;"></tr>

    </table>

  </div>

</div>

<div fxLayout="row" class="margin-t" fxLayout.xs="column" fxLayoutAlign="center" fxLayoutGap="2%">
  <button mat-raised-button matStepperPrevious>
    <fa-icon icon="arrow-left" class="m-r-10"></fa-icon>
<<<<<<< HEAD
    {{'labels.buttons.Previous'  |translate}}
  </button>
  <button mat-raised-button [routerLink]="['../']">
    {{'labels.buttons.Cancel'  |translate}}
  </button>
  <button mat-raised-button color="primary" (click)="submit.emit()">
    {{'labels.buttons.Submit'  |translate}}
=======
    {{'labels.buttons.Previous' | translate }}
  </button>
  <button mat-raised-button [routerLink]="['../']">
    {{'labels.buttons.Cancel' | translate }}
  </button>
  <button mat-raised-button color="primary" (click)="submit.emit()">
    {{'labels.buttons.Submit' | translate }}
>>>>>>> c7fe21e7
  </button>
</div><|MERGE_RESOLUTION|>--- conflicted
+++ resolved
@@ -1,198 +1,114 @@
 <div fxLayout="row wrap" fxLayout.lt-md="column">
 
-<<<<<<< HEAD
-  <h3 class="mat-h3" fxFlexFill>{{ 'labels.heading.Details'  |translate}}</h3>
-=======
   <h3 class="mat-h3" fxFlexFill>{{ 'labels.heading.Details' | translate }}</h3>
->>>>>>> c7fe21e7
 
   <mat-divider fxFlexFill></mat-divider>
 
   <div fxFlexFill>
-<<<<<<< HEAD
-    <span fxFlex="40%">{{ 'labels.inputs.Product'  |translate}}</span>
-=======
     <span fxFlex="40%">{{ 'labels.inputs.Product' | translate }}</span>
->>>>>>> c7fe21e7
     <span fxFlex="60%">{{ sharesAccount.productId | find:sharesAccountTemplate.productOptions:'id':'name' }}</span>
   </div>
 
   <div fxFlexFill>
-<<<<<<< HEAD
-    <span fxFlex="40%">{{ 'labels.inputs.Submitted On'  |translate}}</span>
-=======
     <span fxFlex="40%">{{ 'labels.inputs.Submitted On' | translate }}</span>
->>>>>>> c7fe21e7
     <span fxFlex="60%">{{ sharesAccount.submittedDate  | dateFormat }}</span>
   </div>
 
   <div fxFlexFill>
-<<<<<<< HEAD
-    <span fxFlex="40%">{{ 'labels.inputs.External Id'  |translate}}</span>
-=======
     <span fxFlex="40%">{{ 'labels.inputs.External Id' | translate }}</span>
->>>>>>> c7fe21e7
     <span fxFlex="60%" *ngIf="sharesAccount.externalId">
       <mifosx-external-identifier externalId="{{sharesAccount.externalId}}"></mifosx-external-identifier>
     </span>
     <span fxFlex="60%" *ngIf="!sharesAccount.externalId">
-<<<<<<< HEAD
-      {{ 'labels.inputs.Unassigned'  |translate}}
-    </span>
-  </div>
-
-  <h3 class="mat-h3" fxFlexFill>{{ 'labels.heading.Terms'  |translate}}</h3>
-=======
       {{ 'labels.inputs.Unassigned' | translate }}
     </span>
   </div>
 
   <h3 class="mat-h3" fxFlexFill>{{ 'labels.heading.Terms' | translate }}</h3>
->>>>>>> c7fe21e7
 
   <mat-divider fxFlexFill></mat-divider>
 
   <div fxFlexFill>
-<<<<<<< HEAD
-    <span fxFlex="40%">{{ 'labels.inputs.Currency'  |translate}}</span>
-=======
     <span fxFlex="40%">{{ 'labels.inputs.Currency' | translate }}</span>
->>>>>>> c7fe21e7
     <span fxFlex="60%">{{ sharesAccountTermsForm.get('currencyCode').value | find:[sharesAccountProductTemplate.currency]:'code':'displayLabel' }}</span>
   </div>
 
   <div fxFlexFill>
-<<<<<<< HEAD
-    <span fxFlex="40%">{{ 'labels.inputs.Decimal Places'  |translate}}</span>
-=======
     <span fxFlex="40%">{{ 'labels.inputs.Decimal Places' | translate }}</span>
->>>>>>> c7fe21e7
     <span fxFlex="60%">{{ sharesAccountTermsForm.get('decimal').value }}</span>
   </div>
 
   <div fxFlexFill>
-<<<<<<< HEAD
-    <span fxFlex="40%">{{ 'labels.inputs.Total Number of Shares'  |translate}}</span>
-=======
     <span fxFlex="40%">{{ 'labels.inputs.Total Number of Shares' | translate }}</span>
->>>>>>> c7fe21e7
     <span fxFlex="60%">{{ sharesAccount.requestedShares }}</span>
   </div>
 
   <div fxFlexFill>
-<<<<<<< HEAD
-    <span fxFlex="40%">{{ 'labels.inputs.Today's Price'  |translate}}</span>
-=======
     <span fxFlex="40%">{{ 'labels.inputs.Today's Price' | translate }}</span>
->>>>>>> c7fe21e7
     <span fxFlex="60%">{{ sharesAccountTermsForm.get('unitPrice').value }}</span>
   </div>
 
   <div fxFlexFill>
-<<<<<<< HEAD
-    <span fxFlex="40%">{{ 'labels.inputs.Currency in multiples of'  |translate}}</span>
-=======
     <span fxFlex="40%">{{ 'labels.inputs.Currency in multiples of' | translate }}</span>
->>>>>>> c7fe21e7
     <span fxFlex="60%">{{ sharesAccountTermsForm.get('currencyMultiple').value }}</span>
   </div>
 
   <div fxFlexFill>
-<<<<<<< HEAD
-    <span fxFlex="40%">{{ 'labels.inputs.Default Savings Account'  |translate}}</span>
-=======
     <span fxFlex="40%">{{ 'labels.inputs.Default Savings Account' | translate }}</span>
->>>>>>> c7fe21e7
     <span fxFlex="60%">{{ sharesAccount.savingsAccountId | find:sharesAccountProductTemplate.clientSavingsAccounts:'id':'accountNo' }}</span>
   </div>
 
   <div fxFlexFill *ngIf="sharesAccount.minimumActivePeriod">
-<<<<<<< HEAD
-    <span fxFlex="40%">{{ 'labels.inputs.Minimum Active Period'  |translate}}</span>
-=======
     <span fxFlex="40%">{{ 'labels.inputs.Minimum Active Period' | translate }}</span>
->>>>>>> c7fe21e7
     <span fxFlex="60%">{{sharesAccount.minimumActivePeriod}}&nbsp;{{sharesAccount.minimumActivePeriodFrequencyType | find:sharesAccountProductTemplate.minimumActivePeriodFrequencyTypeOptions:'id':'value'}}</span>
   </div>
 
   <div fxFlexFill *ngIf="sharesAccount.lockinPeriodFrequency">
-<<<<<<< HEAD
-    <span fxFlex="40%">{{ 'labels.inputs.Lock-in Period'  |translate}}</span>
-=======
     <span fxFlex="40%">{{ 'labels.inputs.Lock-in Period' | translate }}</span>
->>>>>>> c7fe21e7
     <span fxFlex="60%">{{sharesAccount.lockinPeriodFrequency}}&nbsp;{{sharesAccount.lockinPeriodFrequencyType | find:sharesAccountProductTemplate.lockinPeriodFrequencyTypeOptions:'id':'value'}}</span>
   </div>
 
   <div fxFlexFill>
-<<<<<<< HEAD
-    <span fxFlex="40%">{{ 'labels.inputs.Application Date'  |translate}}</span>
-=======
     <span fxFlex="40%">{{ 'labels.inputs.Application Date' | translate }}</span>
->>>>>>> c7fe21e7
     <span fxFlex="60%">{{ sharesAccount.applicationDate  | dateFormat }}</span>
   </div>
 
   <div fxFlexFill>
-<<<<<<< HEAD
-    <span fxFlex="40%">{{ 'labels.inputs.Allow dividends for inactive clients'  |translate}}</span>
-=======
     <span fxFlex="40%">{{ 'labels.inputs.Allow dividends for inactive clients' | translate }}</span>
->>>>>>> c7fe21e7
     <span fxFlex="60%">{{ sharesAccount.allowDividendCalculationForInactiveClients }}</span>
   </div>
 
   <div fxFlexFill *ngIf="sharesAccount.charges.length" fxLayout="row wrap" fxLayout.lt-md="column">
 
-<<<<<<< HEAD
-    <h3 class="mat-h3" fxFlexFill>{{ 'labels.heading.Charges'  |translate}}</h3>
-=======
     <h3 class="mat-h3" fxFlexFill>{{ 'labels.heading.Charges' | translate }}</h3>
->>>>>>> c7fe21e7
 
     <mat-divider fxFlexFill></mat-divider>
 
     <table fxFlexFill class="mat-elevation-z1" mat-table [dataSource]="sharesAccount.charges">
 
       <ng-container matColumnDef="name">
-<<<<<<< HEAD
-        <th mat-header-cell *matHeaderCellDef> {{ 'labels.inputs.name'  |translate}} </th>
-=======
         <th mat-header-cell *matHeaderCellDef> {{ 'labels.inputs.name' | translate }} </th>
->>>>>>> c7fe21e7
         <td mat-cell *matCellDef="let charge">
           {{ charge.name + ', ' + charge.currency.displaySymbol }}
         </td>
       </ng-container>
 
       <ng-container matColumnDef="chargeCalculationType">
-<<<<<<< HEAD
-        <th mat-header-cell *matHeaderCellDef> {{ 'labels.inputs.Type'  |translate}} </th>
-=======
         <th mat-header-cell *matHeaderCellDef> {{ 'labels.inputs.Type' | translate }} </th>
->>>>>>> c7fe21e7
         <td mat-cell *matCellDef="let charge">
           {{ charge.chargeCalculationType.value }}
         </td>
       </ng-container>
 
       <ng-container matColumnDef="amount">
-<<<<<<< HEAD
-        <th mat-header-cell *matHeaderCellDef> {{ 'labels.inputs.Amount'  |translate}} </th>
-=======
         <th mat-header-cell *matHeaderCellDef> {{ 'labels.inputs.Amount' | translate }} </th>
->>>>>>> c7fe21e7
         <td mat-cell *matCellDef="let charge">
           {{ charge.amount || charge.amountOrPercentage }}
         </td>
       </ng-container>
 
       <ng-container matColumnDef="chargeTimeType">
-<<<<<<< HEAD
-        <th mat-header-cell *matHeaderCellDef> {{ 'labels.inputs.Collected On'  |translate}} </th>
-=======
         <th mat-header-cell *matHeaderCellDef> {{ 'labels.inputs.Collected On' | translate }} </th>
->>>>>>> c7fe21e7
         <td mat-cell *matCellDef="let charge">
           {{ charge.chargeTimeType.value }}
         </td>
@@ -210,15 +126,6 @@
 <div fxLayout="row" class="margin-t" fxLayout.xs="column" fxLayoutAlign="center" fxLayoutGap="2%">
   <button mat-raised-button matStepperPrevious>
     <fa-icon icon="arrow-left" class="m-r-10"></fa-icon>
-<<<<<<< HEAD
-    {{'labels.buttons.Previous'  |translate}}
-  </button>
-  <button mat-raised-button [routerLink]="['../']">
-    {{'labels.buttons.Cancel'  |translate}}
-  </button>
-  <button mat-raised-button color="primary" (click)="submit.emit()">
-    {{'labels.buttons.Submit'  |translate}}
-=======
     {{'labels.buttons.Previous' | translate }}
   </button>
   <button mat-raised-button [routerLink]="['../']">
@@ -226,6 +133,5 @@
   </button>
   <button mat-raised-button color="primary" (click)="submit.emit()">
     {{'labels.buttons.Submit' | translate }}
->>>>>>> c7fe21e7
   </button>
 </div>