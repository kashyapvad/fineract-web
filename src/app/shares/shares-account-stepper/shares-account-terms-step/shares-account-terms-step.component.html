--- conflicted
+++ resolved
@@ -3,105 +3,57 @@
   <div fxLayout="row wrap" fxLayoutGap="2%" fxLayout.lt-md="column" fxLayoutAlign.gt-sm="start center">
 
     <mat-form-field fxFlex="48%">
-<<<<<<< HEAD
-      <mat-label>{{ 'labels.inputs.Currency'  |translate}}</mat-label>
-=======
       <mat-label>{{ 'labels.inputs.Currency' | translate }}</mat-label>
->>>>>>> c7fe21e7
       <input matInput formControlName="currencyCode">
     </mat-form-field>
 
     <mat-form-field fxFlex="48%">
-<<<<<<< HEAD
-      <mat-label>{{ 'labels.inputs.Decimal Places'  |translate}}</mat-label>
-=======
       <mat-label>{{ 'labels.inputs.Decimal Places' | translate }}</mat-label>
->>>>>>> c7fe21e7
       <input type="number" matInput formControlName="decimal">
     </mat-form-field>
 
     <mat-form-field fxFlex="48%">
-<<<<<<< HEAD
-      <mat-label>{{ 'labels.inputs.Total Number of Shares'  |translate}}</mat-label>
-      <input type="number" matInput formControlName="requestedShares" required>
-      <mat-error>
-        {{ 'labels.inputs.Total Number of Shares'  |translate}} {{ "labels.commons.is"  |translate}} <strong>{{ "labels.commons.required" | translate}}</strong>
-=======
       <mat-label>{{ 'labels.inputs.Total Number of Shares' | translate }}</mat-label>
       <input type="number" matInput formControlName="requestedShares" required>
       <mat-error>
         {{ 'labels.inputs.Total Number of Shares' | translate }} {{ "labels.commons.is" | translate }} <strong>{{ "labels.commons.required" | translate}}</strong>
->>>>>>> c7fe21e7
       </mat-error>
     </mat-form-field>
 
     <mat-form-field fxFlex="48%">
-<<<<<<< HEAD
-      <mat-label>{{ 'labels.inputs.Today's Price'  |translate}}</mat-label>
-=======
       <mat-label>{{ 'labels.inputs.Today's Price' | translate }}</mat-label>
->>>>>>> c7fe21e7
       <input type="number" matInput formControlName="unitPrice">
     </mat-form-field>
 
     <mat-form-field fxFlex="48%">
-<<<<<<< HEAD
-      <mat-label>{{ 'labels.inputs.Currency in multiples of'  |translate}}</mat-label>
-=======
       <mat-label>{{ 'labels.inputs.Currency in multiples of' | translate }}</mat-label>
->>>>>>> c7fe21e7
       <input type="number" matInput formControlName="currencyMultiple" >
     </mat-form-field>
 
     <mat-form-field fxFlex="48%">
-<<<<<<< HEAD
-      <mat-label>{{ 'labels.inputs.Default Savings Account'  |translate}}</mat-label>
-=======
       <mat-label>{{ 'labels.inputs.Default Savings Account' | translate }}</mat-label>
->>>>>>> c7fe21e7
       <mat-select formControlName="savingsAccountId" required>
         <mat-option *ngFor="let account of savingsAccountsData" [value]="account.id">
           {{ account.accountNo }}
         </mat-option>
       </mat-select>
       <mat-error>
-<<<<<<< HEAD
-        {{ 'labels.inputs.Default Savings Account'  |translate}} {{ "labels.commons.is"  |translate}} <strong>{{ "labels.commons.required" | translate}}</strong>
-=======
         {{ 'labels.inputs.Default Savings Account' | translate }} {{ "labels.commons.is" | translate }} <strong>{{ "labels.commons.required" | translate}}</strong>
->>>>>>> c7fe21e7
       </mat-error>
     </mat-form-field>
 
     <mat-form-field fxFlex="48%" (click)="applicationDatePicker.open()">
-<<<<<<< HEAD
-      <mat-label>{{ 'labels.inputs.Application Date'  |translate}}</mat-label>
-=======
       <mat-label>{{ 'labels.inputs.Application Date' | translate }}</mat-label>
->>>>>>> c7fe21e7
       <input matInput [min]="minDate" [max]="maxDate" [matDatepicker]="applicationDatePicker"
         formControlName="applicationDate" required>
       <mat-datepicker-toggle matSuffix [for]="applicationDatePicker"></mat-datepicker-toggle>
       <mat-datepicker #applicationDatePicker></mat-datepicker>
       <mat-error>
-<<<<<<< HEAD
-        {{ 'labels.inputs.Application Date'  |translate}} {{ "labels.commons.is"  |translate}} <strong>{{ "labels.commons.required" | translate}}</strong>
-=======
         {{ 'labels.inputs.Application Date' | translate }} {{ "labels.commons.is" | translate }} <strong>{{ "labels.commons.required" | translate}}</strong>
->>>>>>> c7fe21e7
       </mat-error>
     </mat-form-field>
 
     <mat-checkbox labelPosition="before" formControlName="allowDividendCalculationForInactiveClients" fxFlex="48%">
-<<<<<<< HEAD
-      {{ 'labels.inputs.Allow dividends for inactive clients'  |translate}}
-    </mat-checkbox>
-
-    <h4 fxFlex="98%" class="mat-h4">{{ 'labels.heading.Minimum Active Period'  |translate}}</h4>
-
-    <mat-form-field fxFlex="48%">
-      <mat-label>{{ 'labels.inputs.Frequency'  |translate}}</mat-label>
-=======
       {{ 'labels.inputs.Allow dividends for inactive clients' | translate }}
     </mat-checkbox>
 
@@ -109,16 +61,11 @@
 
     <mat-form-field fxFlex="48%">
       <mat-label>{{ 'labels.inputs.Frequency' | translate }}</mat-label>
->>>>>>> c7fe21e7
       <input type="number" matInput formControlName="minimumActivePeriod">
     </mat-form-field>
 
     <mat-form-field fxFlex="48%">
-<<<<<<< HEAD
-      <mat-label>{{ 'labels.inputs.Type'  |translate}}</mat-label>
-=======
       <mat-label>{{ 'labels.inputs.Type' | translate }}</mat-label>
->>>>>>> c7fe21e7
       <mat-select formControlName="minimumActivePeriodFrequencyType">
         <mat-option *ngFor="let minimumActivePeriodFrequencyType of minimumActivePeriodFrequencyTypeData" [value]="minimumActivePeriodFrequencyType.id">
           {{ minimumActivePeriodFrequencyType.value }}
@@ -126,26 +73,15 @@
       </mat-select>
     </mat-form-field>
 
-<<<<<<< HEAD
-    <h4 fxFlex="98%" class="mat-h4">{{ 'labels.heading.Lock-in Period'  |translate}}</h4>
-
-    <mat-form-field fxFlex="48%">
-      <mat-label>{{ 'labels.inputs.Frequency'  |translate}}</mat-label>
-=======
     <h4 fxFlex="98%" class="mat-h4">{{ 'labels.heading.Lock-in Period' | translate }}</h4>
 
     <mat-form-field fxFlex="48%">
       <mat-label>{{ 'labels.inputs.Frequency' | translate }}</mat-label>
->>>>>>> c7fe21e7
       <input type="number" matInput formControlName="lockinPeriodFrequency">
     </mat-form-field>
 
     <mat-form-field fxFlex="48%">
-<<<<<<< HEAD
-      <mat-label>{{ 'labels.inputs.Type'  |translate}}</mat-label>
-=======
       <mat-label>{{ 'labels.inputs.Type' | translate }}</mat-label>
->>>>>>> c7fe21e7
       <mat-select formControlName="lockinPeriodFrequencyType">
         <mat-option *ngFor="let lockinPeriodFrequencyType of lockinPeriodFrequencyTypeData" [value]="lockinPeriodFrequencyType.id">
           {{ lockinPeriodFrequencyType.value }}
@@ -158,17 +94,10 @@
   <div fxLayout="row" class="margin-t" fxLayout.xs="column" fxLayoutAlign="center" fxLayoutGap="2%">
     <button mat-raised-button matStepperPrevious disabled>
       <fa-icon icon="arrow-left" class="m-r-10"></fa-icon>
-<<<<<<< HEAD
-      {{'labels.buttons.Previous'  |translate}}
-    </button>
-    <button mat-raised-button matStepperNext>
-      {{'labels.buttons.Next'  |translate}}
-=======
       {{'labels.buttons.Previous' | translate }}
     </button>
     <button mat-raised-button matStepperNext>
       {{'labels.buttons.Next' | translate }}
->>>>>>> c7fe21e7
       <fa-icon icon="arrow-right" class="m-l-10"></fa-icon>
     </button>
   </div>
