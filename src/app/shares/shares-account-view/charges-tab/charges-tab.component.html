--- conflicted
+++ resolved
@@ -1,11 +1,7 @@
 <div class="tab-container mat-typography">
 
   <div class="m-b-10">
-<<<<<<< HEAD
-    <h3>{{ 'labels.heading.All Charges'  |translate}}</h3>
-=======
     <h3>{{ 'labels.heading.All Charges' | translate }}</h3>
->>>>>>> c7fe21e7
   </div>
 
   <div class="mat-elevation-z1 m-b-25">
@@ -13,74 +9,42 @@
     <table mat-table [dataSource]="dataSource">
 
       <ng-container matColumnDef="name">
-<<<<<<< HEAD
-        <th mat-header-cell *matHeaderCellDef> {{ 'labels.inputs.name'  |translate}} </th>
-=======
         <th mat-header-cell *matHeaderCellDef> {{ 'labels.inputs.name' | translate }} </th>
->>>>>>> c7fe21e7
         <td mat-cell *matCellDef="let charge"> {{ charge.name }} </td>
       </ng-container>
 
       <ng-container matColumnDef="feeOrPenalty">
-<<<<<<< HEAD
-        <th mat-header-cell *matHeaderCellDef> {{ 'labels.inputs.Fee/Penalty'  |translate}} </th>
-=======
         <th mat-header-cell *matHeaderCellDef> {{ 'labels.inputs.Fee/Penalty' | translate }} </th>
->>>>>>> c7fe21e7
         <td mat-cell *matCellDef="let charge"> {{ charge.penalty === true ? 'Penalty' : 'Fee' }} </td>
       </ng-container>
 
       <ng-container matColumnDef="paymentDueAt">
-<<<<<<< HEAD
-        <th mat-header-cell *matHeaderCellDef> {{ 'labels.inputs.Payment Due At'  |translate}} </th>
-=======
         <th mat-header-cell *matHeaderCellDef> {{ 'labels.inputs.Payment Due At' | translate }} </th>
->>>>>>> c7fe21e7
         <td mat-cell *matCellDef="let charge"> {{ charge.chargeTimeType.value }} </td>
       </ng-container>
 
       <ng-container matColumnDef="calculationType">
-<<<<<<< HEAD
-        <th mat-header-cell *matHeaderCellDef> {{ 'labels.inputs.Calculation Type'  |translate}} </th>
-=======
         <th mat-header-cell *matHeaderCellDef> {{ 'labels.inputs.Calculation Type' | translate }} </th>
->>>>>>> c7fe21e7
         <td mat-cell *matCellDef="let charge"> {{charge.chargeCalculationType.value}} </td>
       </ng-container>
 
       <ng-container matColumnDef="due">
-<<<<<<< HEAD
-        <th mat-header-cell *matHeaderCellDef> {{ 'labels.inputs.Due'  |translate}} </th>
-=======
         <th mat-header-cell *matHeaderCellDef> {{ 'labels.inputs.Due' | translate }} </th>
->>>>>>> c7fe21e7
         <td mat-cell *matCellDef="let charge"> {{charge.currency.displaySymbol}}&nbsp;{{charge.amount}} </td>
       </ng-container>
 
       <ng-container matColumnDef="paid">
-<<<<<<< HEAD
-        <th mat-header-cell *matHeaderCellDef> {{ 'labels.inputs.Paid'  |translate}} </th>
-=======
         <th mat-header-cell *matHeaderCellDef> {{ 'labels.inputs.Paid' | translate }} </th>
->>>>>>> c7fe21e7
         <td mat-cell *matCellDef="let charge"> {{charge.currency.displaySymbol}}&nbsp;{{charge.amountPaid}} </td>
       </ng-container>
 
       <ng-container matColumnDef="waived">
-<<<<<<< HEAD
-        <th mat-header-cell *matHeaderCellDef> {{ 'labels.inputs.Waived'  |translate}} </th>
-=======
         <th mat-header-cell *matHeaderCellDef> {{ 'labels.inputs.Waived' | translate }} </th>
->>>>>>> c7fe21e7
         <td mat-cell *matCellDef="let charge"> {{charge.currency.displaySymbol}}&nbsp;{{charge.amountWaived}} </td>
       </ng-container>
 
       <ng-container matColumnDef="outstanding">
-<<<<<<< HEAD
-        <th mat-header-cell *matHeaderCellDef> {{ 'labels.inputs.Outstanding'  |translate}} </th>
-=======
         <th mat-header-cell *matHeaderCellDef> {{ 'labels.inputs.Outstanding' | translate }} </th>
->>>>>>> c7fe21e7
         <td mat-cell *matCellDef="let charge"> {{charge.currency.displaySymbol}}&nbsp;{{charge.amountOutstanding}} </td>
       </ng-container>
 
