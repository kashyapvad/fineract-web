<div class="container">

    <mat-horizontal-stepper class="mat-elevation-z8" labelPosition="bottom" #loanProductStepper>

      <ng-template matStepperIcon="number">
        <fa-icon icon="pencil-alt" size="sm"></fa-icon>
      </ng-template>

      <ng-template matStepperIcon="edit">
        <fa-icon icon="pencil-alt" size="sm"></fa-icon>
      </ng-template>

      <ng-template matStepperIcon="done">
        <fa-icon icon="check" size="sm"></fa-icon>
      </ng-template>

      <ng-template matStepperIcon="error">
        <fa-icon icon="exclamation-triangle" size="lg"></fa-icon>
      </ng-template>

      <ng-template matStepperIcon="preview">
        <fa-icon icon="eye" size="sm"></fa-icon>
      </ng-template>

      <mat-step [stepControl]="loanProductDetailsForm" completed>

        <ng-template matStepLabel>DETAILS</ng-template>

        <mifosx-loan-product-details-step [loanProductsTemplate]="loanProductAndTemplate"></mifosx-loan-product-details-step>

      </mat-step>

      <mat-step [stepControl]="loanProductCurrencyForm" completed>

        <ng-template matStepLabel>CURRENCY</ng-template>

        <mifosx-loan-product-currency-step [loanProductsTemplate]="loanProductAndTemplate"></mifosx-loan-product-currency-step>

      </mat-step>

      <mat-step [stepControl]="loanProductTermsForm" completed>

        <ng-template matStepLabel>TERMS</ng-template>

        <mifosx-loan-product-terms-step [loanProductsTemplate]="loanProductAndTemplate"></mifosx-loan-product-terms-step>

      </mat-step>

      <mat-step [stepControl]="loanProductSettingsForm">

        <ng-template matStepLabel>SETTINGS</ng-template>

        <mifosx-loan-product-settings-step
          [loanProductsTemplate]="loanProductAndTemplate"
          [isLinkedToFloatingInterestRates]="loanProductTermsForm.get('isLinkedToFloatingInterestRates')"
          (advancePaymentStrategy)="advancePaymentStrategy($event)"
        >
        </mifosx-loan-product-settings-step>

      </mat-step>

<<<<<<< HEAD
      <mat-step *ngIf="isAdvancedPaymentStrategy">
=======
      <mat-step *ngIf="isAdvancedPaymentStrategy" completed>
>>>>>>> b6efd0e0

        <ng-template matStepLabel>PAYMENT ALLOCATION</ng-template>

        <mifosx-loan-product-payment-strategy-step *ngFor="let transactionType of transactionTypes"
          [loanProductsTemplate]="loanProductsTemplate"
          (paymentAllocation)="setPaymentAllocation($event)"
          (paymentAllocationChange)="paymentAllocationChanged($event)"
          (transactionType)="transactionType"
        >
        </mifosx-loan-product-payment-strategy-step>

      </mat-step>

      <mat-step completed>

        <ng-template matStepLabel>CHARGES</ng-template>

        <mifosx-loan-product-charges-step
          [loanProductsTemplate]="loanProductAndTemplate"
          [currencyCode]="loanProductCurrencyForm.get('currencyCode')"
          [multiDisburseLoan]="loanProductSettingsForm.get('multiDisburseLoan')"
        >
        </mifosx-loan-product-charges-step>

      </mat-step>

      <mat-step [stepControl]="loanProductAccountingForm" completed>

        <ng-template matStepLabel>ACCOUNTING</ng-template>

        <mifosx-loan-product-accounting-step
          [loanProductsTemplate]="loanProductAndTemplate"
          [accountingRuleData]="accountingRuleData"
          [loanProductFormValid]="loanProductFormValidAndNotPristine"
        >
        </mifosx-loan-product-accounting-step>

      </mat-step>

      <mat-step state="preview" *ngIf="loanProductFormValidAndNotPristine" completed>

        <ng-template matStepLabel>PREVIEW</ng-template>

        <mifosx-loan-product-preview-step
          [loanProductsTemplate]="loanProductAndTemplate"
          [accountingRuleData]="accountingRuleData"
          [loanProduct]="loanProduct"
          (submit)="submit()"
        >
        </mifosx-loan-product-preview-step>

      </mat-step>

    </mat-horizontal-stepper>

  </div><|MERGE_RESOLUTION|>--- conflicted
+++ resolved
@@ -59,11 +59,7 @@
 
       </mat-step>
 
-<<<<<<< HEAD
-      <mat-step *ngIf="isAdvancedPaymentStrategy">
-=======
       <mat-step *ngIf="isAdvancedPaymentStrategy" completed>
->>>>>>> b6efd0e0
 
         <ng-template matStepLabel>PAYMENT ALLOCATION</ng-template>
 
