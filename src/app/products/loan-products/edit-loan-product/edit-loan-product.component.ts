--- conflicted
+++ resolved
@@ -127,11 +127,8 @@
       ...this.loanProductChargesStep.loanProductCharges,
       ...this.loanProductAccountingStep.loanProductAccounting
     };
-<<<<<<< HEAD
-=======
     // Default empty array
     loanProduct['paymentAllocation'] = [];
->>>>>>> b6efd0e0
     if (this.isAdvancedPaymentStrategy) {
       loanProduct['paymentAllocation'] = this.paymentAllocation;
     }
