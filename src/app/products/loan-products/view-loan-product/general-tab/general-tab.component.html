--- conflicted
+++ resolved
@@ -349,24 +349,14 @@
           <table>
             <thead>
               <tr>
-<<<<<<< HEAD
-                <th>Order</th>
-                <th>Payment Allocation Rule</th>
-=======
                 <th>Payment Allocation Rule</th>
                 <th>Order</th>
->>>>>>> b6efd0e0
               </tr>
             </thead>
             <tbody>
               <tr *ngFor="let paymentAllocation of paymentAllocation.paymentAllocationOrder; let idx = index;">
-<<<<<<< HEAD
-                <td>{{ (idx + 1) }}</td>
-                <td>{{ paymentAllocation.paymentAllocationRule }}</td>
-=======
                 <td>{{ paymentAllocation.paymentAllocationRule }}</td>
                 <td>{{ (idx + 1) }}</td>
->>>>>>> b6efd0e0
               </tr>
             </tbody>
           </table>
