import { Component, OnInit, Input } from '@angular/core';
import { UntypedFormGroup, UntypedFormBuilder, Validators } from '@angular/forms';
import { TooltipPosition } from '@angular/material/tooltip';

@Component({
  selector: 'mifosx-loan-product-currency-step',
  templateUrl: './loan-product-currency-step.component.html',
  styleUrls: ['./loan-product-currency-step.component.scss']
})
export class LoanProductCurrencyStepComponent implements OnInit {

  @Input() loanProductsTemplate: any;

  loanProductCurrencyForm: UntypedFormGroup;

  currencyData: any;

  constructor(private formBuilder: UntypedFormBuilder) {
    this.createLoanProductCurrencyForm();
  }

  ngOnInit() {
    this.currencyData = this.loanProductsTemplate.currencyOptions;
    this.loanProductCurrencyForm.patchValue({
      'currencyCode': this.loanProductsTemplate.currency.code || this.currencyData[0].code,
      'digitsAfterDecimal': this.loanProductsTemplate.currency.decimalPlaces ? this.loanProductsTemplate.currency.decimalPlaces : 2,
      'inMultiplesOf': this.loanProductsTemplate.currency.inMultiplesOf,
      'installmentAmountInMultiplesOf': this.loanProductsTemplate.installmentAmountInMultiplesOf
    });
  }

  createLoanProductCurrencyForm() {
    this.loanProductCurrencyForm = this.formBuilder.group({
      'currencyCode': ['', Validators.required],
<<<<<<< HEAD
      'digitsAfterDecimal': [2, Validators.required]
=======
      'digitsAfterDecimal': [2, Validators.required],
      'inMultiplesOf': '',
      'installmentAmountInMultiplesOf': ''
>>>>>>> c7fe21e7
    });
  }

  get loanProductCurrency() {
    return this.loanProductCurrencyForm.value;
  }

}<|MERGE_RESOLUTION|>--- conflicted
+++ resolved
@@ -32,13 +32,9 @@
   createLoanProductCurrencyForm() {
     this.loanProductCurrencyForm = this.formBuilder.group({
       'currencyCode': ['', Validators.required],
-<<<<<<< HEAD
-      'digitsAfterDecimal': [2, Validators.required]
-=======
       'digitsAfterDecimal': [2, Validators.required],
       'inMultiplesOf': '',
       'installmentAmountInMultiplesOf': ''
->>>>>>> c7fe21e7
     });
   }
 
