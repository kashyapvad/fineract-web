--- conflicted
+++ resolved
@@ -333,12 +333,8 @@
     <span fxFlex="60%">
       <mat-accordion>
         <mifosx-view-advance-paymeny-allocation *ngFor="let paymentAllocation of loanProduct.paymentAllocation"
-<<<<<<< HEAD
-          [paymentAllocation]="paymentAllocation">
-=======
           [paymentAllocation]="paymentAllocation"
           [advancePaymentAllocationData]="advancePaymentAllocationData">
->>>>>>> c7fe21e7
         </mifosx-view-advance-paymeny-allocation>
       </mat-accordion>
     </span>
@@ -393,16 +389,12 @@
 
   <div fxFlexFill>
     <span fxFlex="40%">Delinquency Bucket:</span>
-<<<<<<< HEAD
-    <span fxFlex="60%">{{ loanProduct.delinquencyBucketId | yesNo }}</span>
-=======
     <span fxFlex="60%">{{ loanProduct.delinquencyBucketId }}</span>
   </div>
 
   <div fxFlexFill>
     <span fxFlex="40%">Enable installment level Delinquency:</span>
     <span fxFlex="60%">{{ loanProduct.enableInstallmentLevelDelinquency | yesNo }}</span>
->>>>>>> c7fe21e7
   </div>
 
   <div fxFlexFill>
