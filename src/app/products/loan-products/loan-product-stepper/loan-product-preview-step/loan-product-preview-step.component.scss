--- conflicted
+++ resolved
@@ -21,10 +21,6 @@
   margin: 0 0 0.5em 0;
 }
 
-<<<<<<< HEAD
-.margin-t {
-  margin-top: 1em;
-=======
 .mat-h3 {
   margin-top: 10px !important;
   font-weight: 300;
@@ -35,7 +31,10 @@
   margin-top: 10px !important;
   font-weight: 200;
   color: $status-approved;
->>>>>>> c7fe21e7
+}
+
+.repayment-strategy {
+  color: $status-approved;
 }
 
 .repayment-strategy {
