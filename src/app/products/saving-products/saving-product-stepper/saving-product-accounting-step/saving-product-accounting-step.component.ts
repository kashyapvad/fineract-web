<<<<<<< HEAD
import { Component, OnInit, Input, OnChanges } from '@angular/core';
import { UntypedFormGroup, UntypedFormBuilder, UntypedFormArray, Validators, UntypedFormControl, FormArray } from '@angular/forms';
=======
import { Component, OnInit, Input } from '@angular/core';
import { UntypedFormGroup, UntypedFormBuilder, UntypedFormArray, Validators, UntypedFormControl } from '@angular/forms';
>>>>>>> b6efd0e0
import { MatDialog } from '@angular/material/dialog';

import { FormDialogComponent } from 'app/shared/form-dialog/form-dialog.component';
import { DeleteDialogComponent } from 'app/shared/delete-dialog/delete-dialog.component';

import { FormfieldBase } from 'app/shared/form-dialog/formfield/model/formfield-base';
import { SelectBase } from 'app/shared/form-dialog/formfield/model/select-base';

@Component({
  selector: 'mifosx-saving-product-accounting-step',
  templateUrl: './saving-product-accounting-step.component.html',
  styleUrls: ['./saving-product-accounting-step.component.scss']
})
export class SavingProductAccountingStepComponent implements OnInit, OnChanges {

  @Input() savingProduct: any;
  @Input() savingProductsTemplate: any;
  @Input() accountingRuleData: any;
  @Input() isDormancyTrackingActive: UntypedFormControl;
  @Input() savingProductFormValid: boolean;

  savingProductAccountingForm: UntypedFormGroup;

  chargeData: any;
  penaltyData: any;
  paymentTypeData: any;
  assetAccountData: any;
  incomeAccountData: any;
  expenseAccountData: any;
  liabilityAccountData: any;
  incomeAndLiabilityAccountData: any;

  paymentFundSourceDisplayedColumns: string[] = ['paymentTypeId', 'fundSourceAccountId', 'actions'];
  feesPenaltyIncomeDisplayedColumns: string[] = ['chargeId', 'incomeAccountId', 'actions'];
  accrualChargesDisplayedColumns: string[] = ['chargeId', 'actions'];

<<<<<<< HEAD
  hasSavingsProductChargesLinked = false;

=======
>>>>>>> b6efd0e0
  constructor(private formBuilder: UntypedFormBuilder,
              public dialog: MatDialog) {
    this.createsavingProductAccountingForm();
    this.setConditionalControls();
  }

  ngOnChanges() {
    if (this.savingProduct && this.savingProduct.charges) {
      this.hasSavingsProductChargesLinked = this.savingProduct.charges ? (this.savingProduct.charges.length > 0) : false;
    }
  }

  ngOnInit() {
    this.chargeData = this.savingProductsTemplate.chargeOptions || [];
    this.penaltyData = this.savingProductsTemplate.penaltyOptions || [];
    this.paymentTypeData = this.savingProductsTemplate.paymentTypeOptions || [];
    this.assetAccountData = this.savingProductsTemplate.accountingMappingOptions.assetAccountOptions || [];
    this.incomeAccountData = this.savingProductsTemplate.accountingMappingOptions.incomeAccountOptions || [];
    this.expenseAccountData = this.savingProductsTemplate.accountingMappingOptions.expenseAccountOptions || [];
    this.liabilityAccountData = this.savingProductsTemplate.accountingMappingOptions.liabilityAccountOptions || [];

    if (this.savingProduct && this.savingProduct.charges) {
      this.hasSavingsProductChargesLinked = this.savingProduct.charges ? (this.savingProduct.charges.length > 0) : false;
    }

    this.savingProductAccountingForm.patchValue({
      'accountingRule': this.savingProductsTemplate.accountingRule.id
    });

    if (this.savingProductsTemplate.accountingRule.id === 2 || this.savingProductsTemplate.accountingRule.id === 3) {
        this.savingProductAccountingForm.patchValue({
          'savingsReferenceAccountId': this.savingProductsTemplate.accountingMappings.savingsReferenceAccount.id,
          'overdraftPortfolioControlId': this.savingProductsTemplate.accountingMappings.overdraftPortfolioControl.id,
          'savingsControlAccountId': this.savingProductsTemplate.accountingMappings.savingsControlAccount.id,
          'transfersInSuspenseAccountId': this.savingProductsTemplate.accountingMappings.transfersInSuspenseAccount.id,
          'interestOnSavingsAccountId': this.savingProductsTemplate.accountingMappings.interestOnSavingsAccount.id,
          'writeOffAccountId': this.savingProductsTemplate.accountingMappings.writeOffAccount.id,
          'incomeFromFeeAccountId': this.savingProductsTemplate.accountingMappings.incomeFromFeeAccount.id,
          'incomeFromPenaltyAccountId': this.savingProductsTemplate.accountingMappings.incomeFromPenaltyAccount.id,
          'incomeFromInterestId': this.savingProductsTemplate.accountingMappings.incomeFromInterest.id,
          'advancedAccountingRules': (this.savingProductsTemplate.paymentChannelToFundSourceMappings || this.savingProductsTemplate.feeToIncomeAccountMappings
            || this.savingProductsTemplate.penaltyToIncomeAccountMappings || this.savingProductsTemplate.accrualCharges) ? true : false
        });

      if (this.savingProductsTemplate.accountingRule.id === 3) {
        this.savingProductAccountingForm.patchValue({
          'feeReceivableAccountId': this.savingProductsTemplate.accountingMappings.feeReceivableAccount.id,
          'penaltyReceivableAccountId': this.savingProductsTemplate.accountingMappings.penaltyReceivableAccount.id,
          'interestPayableAccountId': this.savingProductsTemplate.accountingMappings.interestPayableAccount.id
        });
      }

      if (this.isDormancyTrackingActive.value) {
        this.savingProductAccountingForm.patchValue({
          'escheatLiabilityId': this.savingProductsTemplate.accountingMappings.escheatLiabilityAccount.id,
        });
      }
        this.savingProductAccountingForm.setControl('paymentChannelToFundSourceMappings',
          this.formBuilder.array((this.savingProductsTemplate.paymentChannelToFundSourceMappings || []).map((paymentFundSource: any) =>
          ({ paymentTypeId: paymentFundSource.paymentType.id, fundSourceAccountId: paymentFundSource.fundSourceAccount.id }))));
        this.savingProductAccountingForm.setControl('feeToIncomeAccountMappings',
          this.formBuilder.array((this.savingProductsTemplate.feeToIncomeAccountMappings || []).map((feesIncome: any) =>
          ({ chargeId: feesIncome.charge.id, incomeAccountId: feesIncome.incomeAccount.id }))));
        this.savingProductAccountingForm.setControl('penaltyToIncomeAccountMappings',
          this.formBuilder.array((this.savingProductsTemplate.penaltyToIncomeAccountMappings || []).map((penaltyIncome: any) =>
          ({ chargeId: penaltyIncome.charge.id, incomeAccountId: penaltyIncome.incomeAccount.id }))));
    }
  }

  createsavingProductAccountingForm() {
    this.savingProductAccountingForm = this.formBuilder.group({
      'accountingRule': [1]
    });
  }

  setConditionalControls() {
    this.savingProductAccountingForm.get('accountingRule').valueChanges
      .subscribe((accountingRule: any) => {
<<<<<<< HEAD
        if (accountingRule === 2 || accountingRule === 3) {
=======
        if (accountingRule === 2) {
>>>>>>> b6efd0e0
          this.savingProductAccountingForm.addControl('savingsReferenceAccountId', new UntypedFormControl('', Validators.required));
          this.savingProductAccountingForm.addControl('overdraftPortfolioControlId', new UntypedFormControl('', Validators.required));
          this.savingProductAccountingForm.addControl('savingsControlAccountId', new UntypedFormControl('', Validators.required));
          this.savingProductAccountingForm.addControl('transfersInSuspenseAccountId', new UntypedFormControl('', Validators.required));
          this.savingProductAccountingForm.addControl('interestOnSavingsAccountId', new UntypedFormControl('', Validators.required));
          this.savingProductAccountingForm.addControl('writeOffAccountId', new UntypedFormControl('', Validators.required));
          this.savingProductAccountingForm.addControl('incomeFromFeeAccountId', new UntypedFormControl('', Validators.required));
          this.savingProductAccountingForm.addControl('incomeFromPenaltyAccountId', new UntypedFormControl('', Validators.required));
          this.savingProductAccountingForm.addControl('incomeFromInterestId', new UntypedFormControl('', Validators.required));
          this.savingProductAccountingForm.addControl('advancedAccountingRules', new UntypedFormControl(false));
<<<<<<< HEAD

          if (accountingRule === 3) {
            this.savingProductAccountingForm.addControl('feeReceivableAccountId', new UntypedFormControl('', Validators.required));
            this.savingProductAccountingForm.addControl('penaltyReceivableAccountId', new UntypedFormControl('', Validators.required));
            this.savingProductAccountingForm.addControl('interestPayableAccountId', new UntypedFormControl('', Validators.required));
          }
=======
>>>>>>> b6efd0e0

          if (this.isDormancyTrackingActive.value) {
            this.savingProductAccountingForm.addControl('escheatLiabilityId', new UntypedFormControl('', Validators.required));
          }

          this.isDormancyTrackingActive.valueChanges
            .subscribe((isDormancyTrackingActive: boolean) => {
              if (isDormancyTrackingActive) {
                this.savingProductAccountingForm.addControl('escheatLiabilityId', new UntypedFormControl('', Validators.required));
              } else {
                this.savingProductAccountingForm.removeControl('escheatLiabilityId');
              }
            });

          this.savingProductAccountingForm.get('advancedAccountingRules').valueChanges
            .subscribe((advancedAccountingRules: boolean) => {
              if (advancedAccountingRules) {
                this.savingProductAccountingForm.addControl('paymentChannelToFundSourceMappings', this.formBuilder.array([]));
                this.savingProductAccountingForm.addControl('feeToIncomeAccountMappings', this.formBuilder.array([]));
                this.savingProductAccountingForm.addControl('penaltyToIncomeAccountMappings', this.formBuilder.array([]));
                this.savingProductAccountingForm.addControl('accrualCharges', this.formBuilder.array([]));
              } else {
                this.savingProductAccountingForm.removeControl('paymentChannelToFundSourceMappings');
                this.savingProductAccountingForm.removeControl('feeToIncomeAccountMappings');
                this.savingProductAccountingForm.removeControl('penaltyToIncomeAccountMappings');
                this.savingProductAccountingForm.removeControl('accrualCharges');
              }
            });
        } else {
          this.savingProductAccountingForm.removeControl('savingsReferenceAccountId');
          this.savingProductAccountingForm.removeControl('overdraftPortfolioControlId');
          this.savingProductAccountingForm.removeControl('savingsControlAccountId');
          this.savingProductAccountingForm.removeControl('transfersInSuspenseAccountId');
          this.savingProductAccountingForm.removeControl('interestOnSavingsAccountId');
          this.savingProductAccountingForm.removeControl('writeOffAccountId');
          this.savingProductAccountingForm.removeControl('incomeFromFeeAccountId');
          this.savingProductAccountingForm.removeControl('incomeFromPenaltyAccountId');
          this.savingProductAccountingForm.removeControl('incomeFromInterestId');
          this.savingProductAccountingForm.removeControl('advancedAccountingRules');
          this.savingProductAccountingForm.removeControl('escheatLiabilityId');
        }
      });
  }

  get paymentChannelToFundSourceMappings(): UntypedFormArray {
    return this.savingProductAccountingForm.get('paymentChannelToFundSourceMappings') as UntypedFormArray;
<<<<<<< HEAD
  }

  get feeToIncomeAccountMappings(): UntypedFormArray {
    return this.savingProductAccountingForm.get('feeToIncomeAccountMappings') as UntypedFormArray;
  }

  get accrualCharges(): FormArray {
    return this.savingProductAccountingForm.get('accrualCharges') as FormArray;
=======
  }

  get feeToIncomeAccountMappings(): UntypedFormArray {
    return this.savingProductAccountingForm.get('feeToIncomeAccountMappings') as UntypedFormArray;
>>>>>>> b6efd0e0
  }

  get penaltyToIncomeAccountMappings(): UntypedFormArray {
    return this.savingProductAccountingForm.get('penaltyToIncomeAccountMappings') as UntypedFormArray;
  }

  setSavingProductAccountingFormDirty() {
    if (this.savingProductAccountingForm.pristine) {
      this.savingProductAccountingForm.markAsDirty();
    }
  }

  add(formType: string, formArray: UntypedFormArray) {
    const data = { ...this.getData(formType), pristine: false };
    const dialogRef = this.dialog.open(FormDialogComponent, { data });
    dialogRef.afterClosed().subscribe((response: any) => {
      if (response.data) {
        formArray.push(response.data);
        this.setSavingProductAccountingFormDirty();
      }
    });
  }

  edit(formType: string, formArray: UntypedFormArray, index: number) {
    const data = { ...this.getData(formType, formArray.at(index).value), layout: { addButtonText: 'Edit' } };
    const dialogRef = this.dialog.open(FormDialogComponent, { data });
    dialogRef.afterClosed().subscribe((response: any) => {
      if (response.data) {
        formArray.at(index).patchValue(response.data.value);
        this.setSavingProductAccountingFormDirty();
      }
    });
  }

  delete(formArray: UntypedFormArray, index: number) {
    const dialogRef = this.dialog.open(DeleteDialogComponent, {
      data: { deleteContext: `this` }
    });
    dialogRef.afterClosed().subscribe((response: any) => {
      if (response.delete) {
        formArray.removeAt(index);
        this.setSavingProductAccountingFormDirty();
      }
    });
  }

  getData(formType: string, values?: any) {
    switch (formType) {
      case 'PaymentFundSource': return { title: 'Configure Fund Sources for Payment Channels', formfields: this.getPaymentFundSourceFormfields(values) };
      case 'FeesIncome': return { title: 'Map Fees to Income Accounts', formfields: this.getFeesIncomeFormfields(values) };
      case 'PenaltyIncome': return { title: 'Map Penalties to Specific Income Accounts', formfields: this.getPenaltyIncomeFormfields(values) };
      case 'AccrualCharges': return { title: 'Select Charge to be Recognized As Accrual', formfields: this.getAccrualChargesFormfields(values) };
    }
  }

  getPaymentFundSourceFormfields(values?: any) {
    const formfields: FormfieldBase[] = [
      new SelectBase({
        controlName: 'paymentTypeId',
        label: 'Payment Type',
        value: values ? values.paymentTypeId : this.paymentTypeData[0].id,
        options: { label: 'name', value: 'id', data: this.paymentTypeData },
        required: true,
        order: 1
      }),
      new SelectBase({
        controlName: 'fundSourceAccountId',
        label: 'Fund Source',
        value: values ? values.fundSourceAccountId : this.assetAccountData[0].id,
        options: { label: 'name', value: 'id', data: this.assetAccountData },
        required: true,
        order: 2
      })
    ];
    return formfields;
  }

  getFeesIncomeFormfields(values?: any) {
    const formfields: FormfieldBase[] = [
      new SelectBase({
        controlName: 'chargeId',
        label: 'Fees',
        value: values ? values.chargeId : this.chargeData[0].id,
        options: { label: 'name', value: 'id', data: this.chargeData },
        required: true,
        order: 1
      }),
      new SelectBase({
        controlName: 'incomeAccountId',
        label: 'Income Account',
        value: values ? values.incomeAccountId : this.incomeAccountData[0].id,
        options: { label: 'name', value: 'id', data: this.incomeAccountData },
        required: true,
        order: 2
      })
    ];
    return formfields;
  }

  getPenaltyIncomeFormfields(values?: any) {
    const formfields: FormfieldBase[] = [
      new SelectBase({
        controlName: 'chargeId',
        label: 'Penalty',
        value: values ? values.chargeId : this.penaltyData[0].id,
        options: { label: 'name', value: 'id', data: this.penaltyData },
        required: true,
        order: 1
      }),
      new SelectBase({
        controlName: 'incomeAccountId',
        label: 'Income Account',
        value: values ? values.incomeAccountId : this.incomeAccountData[0].id,
        options: { label: 'name', value: 'id', data: this.incomeAccountData },
        required: true,
        order: 2
      })
    ];
    return formfields;
  }

  getAccrualChargesFormfields(values?: any) {
    const formfields: FormfieldBase[] = [
      new SelectBase({
        controlName: 'id',
        label: 'Fees',
        value: values ? values.chargeId : this.savingProduct.charges[0].id,
        options: { label: 'name', value: 'id', data: this.savingProduct.charges },
        required: true,
        order: 1
      })
    ];
    return formfields;
  }

  get savingProductAccounting() {
    return this.savingProductAccountingForm.value;
  }

  isCashOrAccrualAccounting(): boolean {
    return ((this.savingProductAccountingForm.value.accountingRule === 2) ||
            (this.savingProductAccountingForm.value.accountingRule === 3));
  }

  isAccrualAccounting(): boolean {
    return (this.savingProductAccountingForm.value.accountingRule === 3);
  }

}<|MERGE_RESOLUTION|>--- conflicted
+++ resolved
@@ -1,10 +1,5 @@
-<<<<<<< HEAD
 import { Component, OnInit, Input, OnChanges } from '@angular/core';
 import { UntypedFormGroup, UntypedFormBuilder, UntypedFormArray, Validators, UntypedFormControl, FormArray } from '@angular/forms';
-=======
-import { Component, OnInit, Input } from '@angular/core';
-import { UntypedFormGroup, UntypedFormBuilder, UntypedFormArray, Validators, UntypedFormControl } from '@angular/forms';
->>>>>>> b6efd0e0
 import { MatDialog } from '@angular/material/dialog';
 
 import { FormDialogComponent } from 'app/shared/form-dialog/form-dialog.component';
@@ -41,11 +36,8 @@
   feesPenaltyIncomeDisplayedColumns: string[] = ['chargeId', 'incomeAccountId', 'actions'];
   accrualChargesDisplayedColumns: string[] = ['chargeId', 'actions'];
 
-<<<<<<< HEAD
   hasSavingsProductChargesLinked = false;
 
-=======
->>>>>>> b6efd0e0
   constructor(private formBuilder: UntypedFormBuilder,
               public dialog: MatDialog) {
     this.createsavingProductAccountingForm();
@@ -124,11 +116,7 @@
   setConditionalControls() {
     this.savingProductAccountingForm.get('accountingRule').valueChanges
       .subscribe((accountingRule: any) => {
-<<<<<<< HEAD
         if (accountingRule === 2 || accountingRule === 3) {
-=======
-        if (accountingRule === 2) {
->>>>>>> b6efd0e0
           this.savingProductAccountingForm.addControl('savingsReferenceAccountId', new UntypedFormControl('', Validators.required));
           this.savingProductAccountingForm.addControl('overdraftPortfolioControlId', new UntypedFormControl('', Validators.required));
           this.savingProductAccountingForm.addControl('savingsControlAccountId', new UntypedFormControl('', Validators.required));
@@ -139,15 +127,12 @@
           this.savingProductAccountingForm.addControl('incomeFromPenaltyAccountId', new UntypedFormControl('', Validators.required));
           this.savingProductAccountingForm.addControl('incomeFromInterestId', new UntypedFormControl('', Validators.required));
           this.savingProductAccountingForm.addControl('advancedAccountingRules', new UntypedFormControl(false));
-<<<<<<< HEAD
 
           if (accountingRule === 3) {
             this.savingProductAccountingForm.addControl('feeReceivableAccountId', new UntypedFormControl('', Validators.required));
             this.savingProductAccountingForm.addControl('penaltyReceivableAccountId', new UntypedFormControl('', Validators.required));
             this.savingProductAccountingForm.addControl('interestPayableAccountId', new UntypedFormControl('', Validators.required));
           }
-=======
->>>>>>> b6efd0e0
 
           if (this.isDormancyTrackingActive.value) {
             this.savingProductAccountingForm.addControl('escheatLiabilityId', new UntypedFormControl('', Validators.required));
@@ -194,7 +179,6 @@
 
   get paymentChannelToFundSourceMappings(): UntypedFormArray {
     return this.savingProductAccountingForm.get('paymentChannelToFundSourceMappings') as UntypedFormArray;
-<<<<<<< HEAD
   }
 
   get feeToIncomeAccountMappings(): UntypedFormArray {
@@ -203,12 +187,6 @@
 
   get accrualCharges(): FormArray {
     return this.savingProductAccountingForm.get('accrualCharges') as FormArray;
-=======
-  }
-
-  get feeToIncomeAccountMappings(): UntypedFormArray {
-    return this.savingProductAccountingForm.get('feeToIncomeAccountMappings') as UntypedFormArray;
->>>>>>> b6efd0e0
   }
 
   get penaltyToIncomeAccountMappings(): UntypedFormArray {
