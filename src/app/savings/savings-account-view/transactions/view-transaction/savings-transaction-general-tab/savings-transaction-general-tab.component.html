--- conflicted
+++ resolved
@@ -67,11 +67,7 @@
         </div>
 
         <div fxFlex="50%">
-<<<<<<< HEAD
           {{ transactionData.amount | currency:transactionData.currency.code:'symbol-narrow':'1.2-2' }}
-=======
-          {{ transactionData.amount | currency:transactionData.currency.code }}
->>>>>>> 9aa24d98
         </div>
 
         <div fxFlex="50%" class="mat-body-strong">
