--- conflicted
+++ resolved
@@ -1,12 +1,4 @@
 <div fxLayoutAlign="end" class="container m-b-20" fxLayoutGap="2%">
-<<<<<<< HEAD
-  <span *ngIf="!(transactionData.interestedPostedAsOn === false && (transactionData.transactionType.id === 17 || transactionData.transactionType.id === 3))">
-  <span *mifosxHasPermission="'ADJUSTTRANSACTION_SAVINGSACCOUNT'">
-    <button mat-raised-button color="primary" *ngIf="transactionData.transactionType.value == 'Transfer' || transactionData.reversed == 'true'
-        || transactionData.transactionType.id==3 || transactionData.transactionType.id==17" [routerLink]="'edit'">
-      <fa-icon icon="edit" class="m-r-10"></fa-icon>Edit
-    </button>
-=======
   <span
     *ngIf="!(transactionData.interestedPostedAsOn === false && (transactionData.transactionType.id === 17 || transactionData.transactionType.id === 3))">
     <span *mifosxHasPermission="'ADJUSTTRANSACTION_SAVINGSACCOUNT'">
@@ -15,8 +7,6 @@
         <fa-icon icon="edit" class="m-r-10"></fa-icon>Edit
       </button>
     </span>
->>>>>>> 7c53b829
-  </span>
   </span>
   <span *ngIf="!transactionData.reversed && transactionData.transactionType.amountHold">
     <button mat-raised-button color="primary" *mifosxHasPermission="'RELEASEAMOUNT_SAVINGSACCOUNT'"
