--- conflicted
+++ resolved
@@ -12,11 +12,7 @@
             <mat-datepicker-toggle matSuffix [for]="activationDatePicker"></mat-datepicker-toggle>
             <mat-datepicker #activationDatePicker></mat-datepicker>
             <mat-error *ngIf="activateCenterForm.controls.activationDate.hasError('required')">
-<<<<<<< HEAD
-              {{"labels.inputs.Activated On Date" |translate}} {{ "labels.commons.is"  |translate}} <strong>{{ "labels.commons.required" | translate}}</strong>
-=======
               {{"labels.inputs.Activated On Date" |translate}} {{ "labels.commons.is" | translate }} <strong>{{ "labels.commons.required" | translate}}</strong>
->>>>>>> c7fe21e7
             </mat-error>
           </mat-form-field>
 
