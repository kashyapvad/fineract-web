<div class="container">

  <mat-card>

    <form [formGroup]="closeCenterForm" (ngSubmit)="submit()">

      <mat-card-content>

        <div fxLayout="column">

          <mat-form-field (click)="closureDatePicker.open()">
            <mat-label>{{"labels.inputs.Closed On Date" |translate}}</mat-label>
            <input matInput [min]="minDate" [max]="maxDate" [matDatepicker]="closureDatePicker" required formControlName="closureDate">
            <mat-datepicker-toggle matSuffix [for]="closureDatePicker"></mat-datepicker-toggle>
            <mat-datepicker #closureDatePicker></mat-datepicker>
            <mat-error *ngIf="closeCenterForm.controls.closureDate.hasError('required')">
<<<<<<< HEAD
              {{"labels.inputs.Closed On Date" |translate}} {{ "labels.commons.is"  |translate}} <strong>{{ "labels.commons.required" | translate}}</strong>
=======
              {{"labels.inputs.Closed On Date" |translate}} {{ "labels.commons.is" | translate }} <strong>{{ "labels.commons.required" | translate}}</strong>
>>>>>>> c7fe21e7
            </mat-error>
          </mat-form-field>

          <mat-form-field fxFlex="48%">
            <mat-label>{{"labels.inputs.Closure Reason" |translate}}</mat-label>
            <mat-select formControlName="closureReasonId">
              <mat-option *ngFor="let reason of closureData" [value]="reason.id">
                {{ reason.name }}
              </mat-option>
            </mat-select>
            <mat-error *ngIf="closeCenterForm.controls.closureReasonId.hasError('required')">
<<<<<<< HEAD
              {{"labels.inputs.Closure Reason" |translate}} {{ "labels.commons.is"  |translate}} <strong>{{ "labels.commons.required" | translate}}</strong>
=======
              {{"labels.inputs.Closure Reason" |translate}} {{ "labels.commons.is" | translate }} <strong>{{ "labels.commons.required" | translate}}</strong>
>>>>>>> c7fe21e7
            </mat-error>
          </mat-form-field>

        </div>

      </mat-card-content>

      <mat-card-actions fxLayout="row" fxLayout.xs="column" fxLayoutAlign="center" fxLayoutGap="5px">
        <button type="button" mat-raised-button [routerLink]="['../../']">{{ "labels.buttons.Cancel" | translate}}</button>
        <button mat-raised-button color="warn" [disabled]="!closeCenterForm.valid" *mifosxHasPermission="'CLOSE_CENTER'">{{ "labels.buttons.Confirm" | translate}}</button>
      </mat-card-actions>

    </form>

  </mat-card>

</div><|MERGE_RESOLUTION|>--- conflicted
+++ resolved
@@ -14,11 +14,7 @@
             <mat-datepicker-toggle matSuffix [for]="closureDatePicker"></mat-datepicker-toggle>
             <mat-datepicker #closureDatePicker></mat-datepicker>
             <mat-error *ngIf="closeCenterForm.controls.closureDate.hasError('required')">
-<<<<<<< HEAD
-              {{"labels.inputs.Closed On Date" |translate}} {{ "labels.commons.is"  |translate}} <strong>{{ "labels.commons.required" | translate}}</strong>
-=======
               {{"labels.inputs.Closed On Date" |translate}} {{ "labels.commons.is" | translate }} <strong>{{ "labels.commons.required" | translate}}</strong>
->>>>>>> c7fe21e7
             </mat-error>
           </mat-form-field>
 
@@ -30,11 +26,7 @@
               </mat-option>
             </mat-select>
             <mat-error *ngIf="closeCenterForm.controls.closureReasonId.hasError('required')">
-<<<<<<< HEAD
-              {{"labels.inputs.Closure Reason" |translate}} {{ "labels.commons.is"  |translate}} <strong>{{ "labels.commons.required" | translate}}</strong>
-=======
               {{"labels.inputs.Closure Reason" |translate}} {{ "labels.commons.is" | translate }} <strong>{{ "labels.commons.required" | translate}}</strong>
->>>>>>> c7fe21e7
             </mat-error>
           </mat-form-field>
 
