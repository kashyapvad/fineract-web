--- conflicted
+++ resolved
@@ -12,11 +12,7 @@
             <mat-label>{{"labels.inputs.name" |translate}}</mat-label>
             <input matInput required formControlName="name">
             <mat-error *ngIf="editCenterForm.controls.name.hasError('required')">
-<<<<<<< HEAD
-              {{"labels.inputs.Center Name" |translate}} {{ "labels.commons.is"  |translate}} <strong>{{ "labels.commons.required" | translate}}</strong>
-=======
               {{"labels.inputs.Center Name" |translate}} {{ "labels.commons.is" | translate }} <strong>{{ "labels.commons.required" | translate}}</strong>
->>>>>>> c7fe21e7
             </mat-error>
             <mat-error *ngIf="editCenterForm.controls.name.hasError('pattern')">
               {{"labels.inputs.Center Name" |translate}} <strong>{{"labels.inputs.cannot" |translate}}</strong> {{"labels.inputs.begin with a special character or number" |translate}}
@@ -45,11 +41,7 @@
               <mat-datepicker-toggle matSuffix [for]="activatedOnDatePicker"></mat-datepicker-toggle>
               <mat-datepicker #activatedOnDatePicker></mat-datepicker>
               <mat-error *ngIf="editCenterForm.controls.activationDate.hasError('required')">
-<<<<<<< HEAD
-                {{"labels.inputs.Activation Date" |translate}} {{ "labels.commons.is"  |translate}} <strong>{{ "labels.commons.required" | translate}}</strong>
-=======
                 {{"labels.inputs.Activation Date" |translate}} {{ "labels.commons.is" | translate }} <strong>{{ "labels.commons.required" | translate}}</strong>
->>>>>>> c7fe21e7
               </mat-error>
             </mat-form-field>
           </ng-container>
