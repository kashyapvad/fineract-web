<<<<<<< HEAD
<p><strong>{{ 'labels.text.Two Factor Authentication"  |translate}}</strong></p>
=======
<p><strong>{{ 'labels.text.Two Factor Authentication" | translate }}</strong></p>
>>>>>>> c7fe21e7

<mat-divider></mat-divider>

<!-- Select delivery method to receive OTP -->
<<<<<<< HEAD
<p *ngIf="!otpRequested">{{ 'labels.text.Please select a delivery method"  |translate}}:</p>
=======
<p *ngIf="!otpRequested">{{ 'labels.text.Please select a delivery method" | translate }}:</p>
>>>>>>> c7fe21e7

<form fxLayout="column" *ngIf="!otpRequested" [formGroup]="twoFactorAuthenticationDeliveryMethodForm" class="two-factor-auth-form"
  (ngSubmit)="requestOTP()">

  <mat-radio-group fxLayout="column" fxFlexAlign="center" formControlName="twoFactorAuthenticationDeliveryMethod">
    <mat-radio-button *ngFor="let twoFactorAuthenticationDeliveryMethod of twoFactorAuthenticationDeliveryMethods"
      [value]="twoFactorAuthenticationDeliveryMethod">
<<<<<<< HEAD
      {{ 'labels.inputs.Send"  |translate}} {{ twoFactorAuthenticationDeliveryMethod.name }} {{ 'labels.inputs.to"  |translate}} {{ twoFactorAuthenticationDeliveryMethod.target }}
=======
      {{ 'labels.inputs.Send" | translate }} {{ twoFactorAuthenticationDeliveryMethod.name }} {{ 'labels.inputs.to" | translate }} {{ twoFactorAuthenticationDeliveryMethod.target }}
>>>>>>> c7fe21e7
    </mat-radio-button>
  </mat-radio-group>

  <button mat-raised-button color="primary" fxFlexAlign="center" fxFlexFill [disabled]="!twoFactorAuthenticationDeliveryMethodForm.valid">
<<<<<<< HEAD
    {{"labels.buttons.Request OTP"  |translate}}
=======
    {{"labels.buttons.Request OTP" | translate }}
>>>>>>> c7fe21e7
    <mat-spinner [diameter]="20" *ngIf="loading"></mat-spinner>
  </button>

</form>

<!-- Show input for OTP -->
<<<<<<< HEAD
<p *ngIf="otpRequested">{{ 'labels.text.Please enter the OTP"  |translate}}:</p>
=======
<p *ngIf="otpRequested">{{ 'labels.text.Please enter the OTP" | translate }}:</p>
>>>>>>> c7fe21e7

<form fxLayout="column" *ngIf="otpRequested" [formGroup]="twoFactorAuthenticationForm" class="two-factor-auth-form"
  (ngSubmit)="validateOTP()">

  <mat-form-field fxFlexAlign="center" class="two-factor-auth-input">
    <span matPrefix>
      <fa-icon icon="user-shield" class="m-r-10"></fa-icon>
    </span>
<<<<<<< HEAD
    <mat-label>{{ 'labels.inputs.OTP"  |translate}}</mat-label>
    <input type="password" matInput autocomplete="off" required formControlName="otp">
    <mat-hint align="start">
      <strong>{{ 'labels.inputs.Delivery Method"  |translate}}:</strong> {{ selectedTwoFactorAuthenticationDeliveryMethod.name }}
    </mat-hint>
    <mat-hint align="end">
      <strong>{{ 'labels.inputs.Validity"  |translate}}:</strong> {{ tokenValidityTime / 60 }} {{ 'labels.inputs.mins"  |translate}}
    </mat-hint>
    <mat-error *ngIf="twoFactorAuthenticationForm.controls.otp.hasError('required')">
      {{ 'labels.inputs.OTP"  |translate}} {{ 'labels.commons.is' | translate }} <strong>{{ 'labels.commons.required' | translate }}</strong>
=======
    <mat-label>{{ 'labels.inputs.OTP" | translate }}</mat-label>
    <input type="password" matInput autocomplete="off" required formControlName="otp">
    <mat-hint align="start">
      <strong>{{ 'labels.inputs.Delivery Method" | translate }}:</strong> {{ selectedTwoFactorAuthenticationDeliveryMethod.name }}
    </mat-hint>
    <mat-hint align="end">
      <strong>{{ 'labels.inputs.Validity" | translate }}:</strong> {{ tokenValidityTime / 60 }} {{ 'labels.inputs.mins" | translate }}
    </mat-hint>
    <mat-error *ngIf="twoFactorAuthenticationForm.controls.otp.hasError('required')">
      {{ 'labels.inputs.OTP" | translate }} {{ 'labels.commons.is' | translate }} <strong>{{ 'labels.commons.required' | translate }}</strong>
>>>>>>> c7fe21e7
    </mat-error>
  </mat-form-field>

  <button mat-raised-button color="primary" fxFlexAlign="center" class="two-factor-auth-button"
    [disabled]="!twoFactorAuthenticationForm.valid">
<<<<<<< HEAD
    {{"labels.buttons.Validate OTP"  |translate}}
=======
    {{"labels.buttons.Validate OTP" | translate }}
>>>>>>> c7fe21e7
    <mat-spinner [diameter]="20" *ngIf="loading"></mat-spinner>
  </button>

  <button type="button" mat-button fxFlexAlign="center" class="two-factor-auth-button" (click)="resendOTP()"
    [disabled]="loading || resendOTPLoading">
<<<<<<< HEAD
    {{"labels.buttons.Resend OTP"  |translate}}
=======
    {{"labels.buttons.Resend OTP" | translate }}
>>>>>>> c7fe21e7
    <mat-spinner [diameter]="20" *ngIf="resendOTPLoading"></mat-spinner>
  </button>

</form><|MERGE_RESOLUTION|>--- conflicted
+++ resolved
@@ -1,17 +1,9 @@
-<<<<<<< HEAD
-<p><strong>{{ 'labels.text.Two Factor Authentication"  |translate}}</strong></p>
-=======
-<p><strong>{{ 'labels.text.Two Factor Authentication" | translate }}</strong></p>
->>>>>>> c7fe21e7
+<p><strong>{{ "labels.text.Two Factor Authentication" | translate }}</strong></p>
 
 <mat-divider></mat-divider>
 
 <!-- Select delivery method to receive OTP -->
-<<<<<<< HEAD
-<p *ngIf="!otpRequested">{{ 'labels.text.Please select a delivery method"  |translate}}:</p>
-=======
-<p *ngIf="!otpRequested">{{ 'labels.text.Please select a delivery method" | translate }}:</p>
->>>>>>> c7fe21e7
+<p *ngIf="!otpRequested">{{ "labels.text.Please select a delivery method" | translate }}:</p>
 
 <form fxLayout="column" *ngIf="!otpRequested" [formGroup]="twoFactorAuthenticationDeliveryMethodForm" class="two-factor-auth-form"
   (ngSubmit)="requestOTP()">
@@ -19,31 +11,19 @@
   <mat-radio-group fxLayout="column" fxFlexAlign="center" formControlName="twoFactorAuthenticationDeliveryMethod">
     <mat-radio-button *ngFor="let twoFactorAuthenticationDeliveryMethod of twoFactorAuthenticationDeliveryMethods"
       [value]="twoFactorAuthenticationDeliveryMethod">
-<<<<<<< HEAD
-      {{ 'labels.inputs.Send"  |translate}} {{ twoFactorAuthenticationDeliveryMethod.name }} {{ 'labels.inputs.to"  |translate}} {{ twoFactorAuthenticationDeliveryMethod.target }}
-=======
-      {{ 'labels.inputs.Send" | translate }} {{ twoFactorAuthenticationDeliveryMethod.name }} {{ 'labels.inputs.to" | translate }} {{ twoFactorAuthenticationDeliveryMethod.target }}
->>>>>>> c7fe21e7
+      {{ "labels.inputs.Send" | translate }} {{ twoFactorAuthenticationDeliveryMethod.name }} {{ "labels.inputs.to" | translate }} {{ twoFactorAuthenticationDeliveryMethod.target }}
     </mat-radio-button>
   </mat-radio-group>
 
   <button mat-raised-button color="primary" fxFlexAlign="center" fxFlexFill [disabled]="!twoFactorAuthenticationDeliveryMethodForm.valid">
-<<<<<<< HEAD
-    {{"labels.buttons.Request OTP"  |translate}}
-=======
     {{"labels.buttons.Request OTP" | translate }}
->>>>>>> c7fe21e7
     <mat-spinner [diameter]="20" *ngIf="loading"></mat-spinner>
   </button>
 
 </form>
 
 <!-- Show input for OTP -->
-<<<<<<< HEAD
-<p *ngIf="otpRequested">{{ 'labels.text.Please enter the OTP"  |translate}}:</p>
-=======
-<p *ngIf="otpRequested">{{ 'labels.text.Please enter the OTP" | translate }}:</p>
->>>>>>> c7fe21e7
+<p *ngIf="otpRequested">{{ "labels.text.Please enter the OTP" | translate }}:</p>
 
 <form fxLayout="column" *ngIf="otpRequested" [formGroup]="twoFactorAuthenticationForm" class="two-factor-auth-form"
   (ngSubmit)="validateOTP()">
@@ -52,49 +32,28 @@
     <span matPrefix>
       <fa-icon icon="user-shield" class="m-r-10"></fa-icon>
     </span>
-<<<<<<< HEAD
-    <mat-label>{{ 'labels.inputs.OTP"  |translate}}</mat-label>
+    <mat-label>{{ "labels.inputs.OTP" | translate }}</mat-label>
     <input type="password" matInput autocomplete="off" required formControlName="otp">
     <mat-hint align="start">
-      <strong>{{ 'labels.inputs.Delivery Method"  |translate}}:</strong> {{ selectedTwoFactorAuthenticationDeliveryMethod.name }}
+      <strong>{{ "labels.inputs.Delivery Method" | translate }}:</strong> {{ selectedTwoFactorAuthenticationDeliveryMethod.name }}
     </mat-hint>
     <mat-hint align="end">
-      <strong>{{ 'labels.inputs.Validity"  |translate}}:</strong> {{ tokenValidityTime / 60 }} {{ 'labels.inputs.mins"  |translate}}
+      <strong>{{ "labels.inputs.Validity" | translate }}:</strong> {{ tokenValidityTime / 60 }} {{ "labels.inputs.mins" | translate }}
     </mat-hint>
     <mat-error *ngIf="twoFactorAuthenticationForm.controls.otp.hasError('required')">
-      {{ 'labels.inputs.OTP"  |translate}} {{ 'labels.commons.is' | translate }} <strong>{{ 'labels.commons.required' | translate }}</strong>
-=======
-    <mat-label>{{ 'labels.inputs.OTP" | translate }}</mat-label>
-    <input type="password" matInput autocomplete="off" required formControlName="otp">
-    <mat-hint align="start">
-      <strong>{{ 'labels.inputs.Delivery Method" | translate }}:</strong> {{ selectedTwoFactorAuthenticationDeliveryMethod.name }}
-    </mat-hint>
-    <mat-hint align="end">
-      <strong>{{ 'labels.inputs.Validity" | translate }}:</strong> {{ tokenValidityTime / 60 }} {{ 'labels.inputs.mins" | translate }}
-    </mat-hint>
-    <mat-error *ngIf="twoFactorAuthenticationForm.controls.otp.hasError('required')">
-      {{ 'labels.inputs.OTP" | translate }} {{ 'labels.commons.is' | translate }} <strong>{{ 'labels.commons.required' | translate }}</strong>
->>>>>>> c7fe21e7
+      {{ "labels.inputs.OTP" | translate }} {{ 'labels.commons.is' | translate }} <strong>{{ 'labels.commons.required' | translate }}</strong>
     </mat-error>
   </mat-form-field>
 
   <button mat-raised-button color="primary" fxFlexAlign="center" class="two-factor-auth-button"
     [disabled]="!twoFactorAuthenticationForm.valid">
-<<<<<<< HEAD
-    {{"labels.buttons.Validate OTP"  |translate}}
-=======
     {{"labels.buttons.Validate OTP" | translate }}
->>>>>>> c7fe21e7
     <mat-spinner [diameter]="20" *ngIf="loading"></mat-spinner>
   </button>
 
   <button type="button" mat-button fxFlexAlign="center" class="two-factor-auth-button" (click)="resendOTP()"
     [disabled]="loading || resendOTPLoading">
-<<<<<<< HEAD
-    {{"labels.buttons.Resend OTP"  |translate}}
-=======
     {{"labels.buttons.Resend OTP" | translate }}
->>>>>>> c7fe21e7
     <mat-spinner [diameter]="20" *ngIf="resendOTPLoading"></mat-spinner>
   </button>
 
