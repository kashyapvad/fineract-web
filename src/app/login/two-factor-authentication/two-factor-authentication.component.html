<<<<<<< HEAD
<p><strong>{{ "labels.text.Two Factor Authentication" | translate }}</strong></p>
=======
<p><strong>{{"labels.text.Two Factor Authentication" | translate}}</strong></p>
>>>>>>> 3c625d81

<mat-divider></mat-divider>

<!-- Select delivery method to receive OTP -->
<<<<<<< HEAD
<p *ngIf="!otpRequested">{{ "labels.text.Please select a delivery method" | translate }}:</p>
=======
<p *ngIf="!otpRequested">{{"labels.text.Please select a delivery method" | translate}}:</p>
>>>>>>> 3c625d81

<form fxLayout="column" *ngIf="!otpRequested" [formGroup]="twoFactorAuthenticationDeliveryMethodForm" class="two-factor-auth-form"
  (ngSubmit)="requestOTP()">

  <mat-radio-group fxLayout="column" fxFlexAlign="center" formControlName="twoFactorAuthenticationDeliveryMethod">
    <mat-radio-button *ngFor="let twoFactorAuthenticationDeliveryMethod of twoFactorAuthenticationDeliveryMethods"
      [value]="twoFactorAuthenticationDeliveryMethod">
<<<<<<< HEAD
      {{ "labels.inputs.Send" | translate }} {{ twoFactorAuthenticationDeliveryMethod.name }} {{ "labels.inputs.to" | translate }} {{ twoFactorAuthenticationDeliveryMethod.target }}
=======
      {{"labels.inputs.Send" | translate}} {{ twoFactorAuthenticationDeliveryMethod.name }} {{"labels.inputs.to" | translate}} {{ twoFactorAuthenticationDeliveryMethod.target }}
>>>>>>> 3c625d81
    </mat-radio-button>
  </mat-radio-group>

  <button mat-raised-button color="primary" fxFlexAlign="center" fxFlexFill [disabled]="!twoFactorAuthenticationDeliveryMethodForm.valid">
    {{"labels.buttons.Request OTP" | translate}}
    <mat-spinner [diameter]="20" *ngIf="loading"></mat-spinner>
  </button>

</form>

<!-- Show input for OTP -->
<<<<<<< HEAD
<p *ngIf="otpRequested">{{ "labels.text.Please enter the OTP" | translate }}:</p>
=======
<p *ngIf="otpRequested">{{"labels.text.Please enter the OTP" | translate}}:</p>
>>>>>>> 3c625d81

<form fxLayout="column" *ngIf="otpRequested" [formGroup]="twoFactorAuthenticationForm" class="two-factor-auth-form"
  (ngSubmit)="validateOTP()">

  <mat-form-field fxFlexAlign="center" class="two-factor-auth-input">
    <span matPrefix>
      <fa-icon icon="user-shield" class="m-r-10"></fa-icon>
    </span>
<<<<<<< HEAD
    <mat-label>{{ "labels.inputs.OTP" | translate }}</mat-label>
    <input type="password" matInput autocomplete="off" required formControlName="otp">
    <mat-hint align="start">
      <strong>{{ "labels.inputs.Delivery Method" | translate }}:</strong> {{ selectedTwoFactorAuthenticationDeliveryMethod.name }}
    </mat-hint>
    <mat-hint align="end">
      <strong>{{ "labels.inputs.Validity" | translate }}:</strong> {{ tokenValidityTime / 60 }} {{ "labels.inputs.mins" | translate }}
    </mat-hint>
    <mat-error *ngIf="twoFactorAuthenticationForm.controls.otp.hasError('required')">
      {{ "labels.inputs.OTP" | translate }} {{ 'labels.commons.is' | translate }} <strong>{{ 'labels.commons.required' | translate }}</strong>
=======
    <mat-label>{{"labels.inputs.OTP" | translate}}</mat-label>
    <input type="password" matInput autocomplete="off" required formControlName="otp">
    <mat-hint align="start">
      <strong>{{"labels.inputs.Delivery Method" | translate}}:</strong> {{ selectedTwoFactorAuthenticationDeliveryMethod.name }}
    </mat-hint>
    <mat-hint align="end">
      <strong>{{"labels.inputs.Validity" | translate}}:</strong> {{ tokenValidityTime / 60 }} {{"labels.inputs.mins" | translate}}
    </mat-hint>
    <mat-error *ngIf="twoFactorAuthenticationForm.controls.otp.hasError('required')">
      {{"labels.inputs.OTP" | translate}} {{'labels.commons.is' | translate}} <strong>{{'labels.commons.required' | translate}}</strong>
>>>>>>> 3c625d81
    </mat-error>
  </mat-form-field>

  <button mat-raised-button color="primary" fxFlexAlign="center" class="two-factor-auth-button"
    [disabled]="!twoFactorAuthenticationForm.valid">
    {{"labels.buttons.Validate OTP" | translate}}
    <mat-spinner [diameter]="20" *ngIf="loading"></mat-spinner>
  </button>

  <button type="button" mat-button fxFlexAlign="center" class="two-factor-auth-button" (click)="resendOTP()"
    [disabled]="loading || resendOTPLoading">
    {{"labels.buttons.Resend OTP" | translate}}
    <mat-spinner [diameter]="20" *ngIf="resendOTPLoading"></mat-spinner>
  </button>

</form><|MERGE_RESOLUTION|>--- conflicted
+++ resolved
@@ -1,17 +1,9 @@
-<<<<<<< HEAD
-<p><strong>{{ "labels.text.Two Factor Authentication" | translate }}</strong></p>
-=======
 <p><strong>{{"labels.text.Two Factor Authentication" | translate}}</strong></p>
->>>>>>> 3c625d81
 
 <mat-divider></mat-divider>
 
 <!-- Select delivery method to receive OTP -->
-<<<<<<< HEAD
-<p *ngIf="!otpRequested">{{ "labels.text.Please select a delivery method" | translate }}:</p>
-=======
 <p *ngIf="!otpRequested">{{"labels.text.Please select a delivery method" | translate}}:</p>
->>>>>>> 3c625d81
 
 <form fxLayout="column" *ngIf="!otpRequested" [formGroup]="twoFactorAuthenticationDeliveryMethodForm" class="two-factor-auth-form"
   (ngSubmit)="requestOTP()">
@@ -19,11 +11,7 @@
   <mat-radio-group fxLayout="column" fxFlexAlign="center" formControlName="twoFactorAuthenticationDeliveryMethod">
     <mat-radio-button *ngFor="let twoFactorAuthenticationDeliveryMethod of twoFactorAuthenticationDeliveryMethods"
       [value]="twoFactorAuthenticationDeliveryMethod">
-<<<<<<< HEAD
-      {{ "labels.inputs.Send" | translate }} {{ twoFactorAuthenticationDeliveryMethod.name }} {{ "labels.inputs.to" | translate }} {{ twoFactorAuthenticationDeliveryMethod.target }}
-=======
       {{"labels.inputs.Send" | translate}} {{ twoFactorAuthenticationDeliveryMethod.name }} {{"labels.inputs.to" | translate}} {{ twoFactorAuthenticationDeliveryMethod.target }}
->>>>>>> 3c625d81
     </mat-radio-button>
   </mat-radio-group>
 
@@ -35,11 +23,7 @@
 </form>
 
 <!-- Show input for OTP -->
-<<<<<<< HEAD
-<p *ngIf="otpRequested">{{ "labels.text.Please enter the OTP" | translate }}:</p>
-=======
 <p *ngIf="otpRequested">{{"labels.text.Please enter the OTP" | translate}}:</p>
->>>>>>> 3c625d81
 
 <form fxLayout="column" *ngIf="otpRequested" [formGroup]="twoFactorAuthenticationForm" class="two-factor-auth-form"
   (ngSubmit)="validateOTP()">
@@ -48,18 +32,6 @@
     <span matPrefix>
       <fa-icon icon="user-shield" class="m-r-10"></fa-icon>
     </span>
-<<<<<<< HEAD
-    <mat-label>{{ "labels.inputs.OTP" | translate }}</mat-label>
-    <input type="password" matInput autocomplete="off" required formControlName="otp">
-    <mat-hint align="start">
-      <strong>{{ "labels.inputs.Delivery Method" | translate }}:</strong> {{ selectedTwoFactorAuthenticationDeliveryMethod.name }}
-    </mat-hint>
-    <mat-hint align="end">
-      <strong>{{ "labels.inputs.Validity" | translate }}:</strong> {{ tokenValidityTime / 60 }} {{ "labels.inputs.mins" | translate }}
-    </mat-hint>
-    <mat-error *ngIf="twoFactorAuthenticationForm.controls.otp.hasError('required')">
-      {{ "labels.inputs.OTP" | translate }} {{ 'labels.commons.is' | translate }} <strong>{{ 'labels.commons.required' | translate }}</strong>
-=======
     <mat-label>{{"labels.inputs.OTP" | translate}}</mat-label>
     <input type="password" matInput autocomplete="off" required formControlName="otp">
     <mat-hint align="start">
@@ -70,7 +42,6 @@
     </mat-hint>
     <mat-error *ngIf="twoFactorAuthenticationForm.controls.otp.hasError('required')">
       {{"labels.inputs.OTP" | translate}} {{'labels.commons.is' | translate}} <strong>{{'labels.commons.required' | translate}}</strong>
->>>>>>> 3c625d81
     </mat-error>
   </mat-form-field>
 
