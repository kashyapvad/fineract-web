<<<<<<< HEAD
<p>{{ 'labels.text.Please update your password"  |translate}}:</p>
=======
<p>{{ 'labels.text.Please update your password" | translate }}:</p>
>>>>>>> c7fe21e7

<mat-divider></mat-divider>

<form fxLayout="column" [formGroup]="resetPasswordForm" (ngSubmit)="resetPassword()" id="reset-password-form">

  <mat-form-field fxFlexAlign="center" class="reset-password-input">
    <span matPrefix>
      <fa-icon icon="lock" size="lg" class="m-r-10"></fa-icon>
    </span>
    <mat-label>{{ 'labels.inputs.Password' | translate }}</mat-label>
    <input type="{{ passwordInputType }}" matInput required formControlName="password">
    <button mat-button *ngIf="resetPasswordForm.controls.password.value && !loading" matSuffix mat-icon-button
      (mousedown)="passwordInputType = 'text'" (mouseup)="passwordInputType = 'password'">
      <fa-icon *ngIf="passwordInputType === 'password'" icon="eye"></fa-icon>
      <fa-icon *ngIf="passwordInputType === 'text'" icon="eye-slash"></fa-icon>
    </button>
    <mat-error *ngIf="resetPasswordForm.controls.password.hasError('required')">
      {{ 'labels.inputs.Password' | translate }} <strong>{{ 'labels.commons.is required' | translate }}</strong>
    </mat-error>
  </mat-form-field>

  <mat-form-field fxFlexAlign="center" class="reset-password-input">
    <span matPrefix>
      <fa-icon icon="check-circle" size="lg" class="m-r-10"></fa-icon>
    </span>
    <mat-label>{{ 'labels.inputs.Confirm Password' | translate }}</mat-label>
    <input type="password" matInput required formControlName="repeatPassword">
    <mat-error *ngIf="resetPasswordForm.controls.repeatPassword.hasError('required')">
      {{ 'labels.inputs.Confirm Password' | translate }} <strong>{{ 'labels.commons.is required' | translate }}</strong>
    </mat-error>
  </mat-form-field>

  <p class="reset-password-error" *ngIf="resetPasswordForm.errors?.passwordsDoNotMatch &&
    (!resetPasswordForm.controls.password.hasError('required') && !resetPasswordForm.controls.repeatPassword.hasError('required'))">
<<<<<<< HEAD
    {{ 'labels.text.Passwords"  |translate}} <strong>{{ 'labels.text.do not match"  |translate}}</strong>
  </p>

  <button mat-raised-button color="primary" fxFlexAlign="center" class="reset-password-button" [disabled]="!resetPasswordForm.valid">
    {{"labels.buttons.Reset Password"  |translate}}
=======
    {{ 'labels.text.Passwords" | translate }} <strong>{{ 'labels.text.do not match" | translate }}</strong>
  </p>

  <button mat-raised-button color="primary" fxFlexAlign="center" class="reset-password-button" [disabled]="!resetPasswordForm.valid">
    {{"labels.buttons.Reset Password" | translate }}
>>>>>>> c7fe21e7
    <mat-spinner [diameter]="20" *ngIf="loading"></mat-spinner>
  </button>

</form><|MERGE_RESOLUTION|>--- conflicted
+++ resolved
@@ -1,8 +1,4 @@
-<<<<<<< HEAD
-<p>{{ 'labels.text.Please update your password"  |translate}}:</p>
-=======
-<p>{{ 'labels.text.Please update your password" | translate }}:</p>
->>>>>>> c7fe21e7
+<p>{{ "labels.text.Please update your password" | translate }}:</p>
 
 <mat-divider></mat-divider>
 
@@ -37,19 +33,11 @@
 
   <p class="reset-password-error" *ngIf="resetPasswordForm.errors?.passwordsDoNotMatch &&
     (!resetPasswordForm.controls.password.hasError('required') && !resetPasswordForm.controls.repeatPassword.hasError('required'))">
-<<<<<<< HEAD
-    {{ 'labels.text.Passwords"  |translate}} <strong>{{ 'labels.text.do not match"  |translate}}</strong>
-  </p>
-
-  <button mat-raised-button color="primary" fxFlexAlign="center" class="reset-password-button" [disabled]="!resetPasswordForm.valid">
-    {{"labels.buttons.Reset Password"  |translate}}
-=======
-    {{ 'labels.text.Passwords" | translate }} <strong>{{ 'labels.text.do not match" | translate }}</strong>
+    {{ "labels.text.Passwords" | translate }} <strong>{{ "labels.text.do not match" | translate }}</strong>
   </p>
 
   <button mat-raised-button color="primary" fxFlexAlign="center" class="reset-password-button" [disabled]="!resetPasswordForm.valid">
     {{"labels.buttons.Reset Password" | translate }}
->>>>>>> c7fe21e7
     <mat-spinner [diameter]="20" *ngIf="loading"></mat-spinner>
   </button>
 
