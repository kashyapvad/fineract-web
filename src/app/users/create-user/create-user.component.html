<div class="container">

  <mat-card>

    <form [formGroup]="userForm" (ngSubmit)="submit()">

      <mat-card-content>

        <div #userFormRef fxLayout="row wrap" fxLayoutGap="2%" fxLayout.lt-md="column">

          <mat-form-field fxFlex="48%">
<<<<<<< HEAD
            <mat-label>{{ 'labels.inputs.Username'  |translate}}</mat-label>
            <input matInput required formControlName="username">
            <mat-error *ngIf="userForm.controls.username.hasError('required')">
              {{ 'labels.inputs.Username'  |translate}} {{ "labels.commons.is"  |translate}} <strong>{{ "labels.commons.required"  |translate}}</strong>
=======
            <mat-label>{{ 'labels.inputs.Username' | translate }}</mat-label>
            <input matInput required formControlName="username">
            <mat-error *ngIf="userForm.controls.username.hasError('required')">
              {{ 'labels.inputs.Username' | translate }} {{ "labels.commons.is" | translate }} <strong>{{ "labels.commons.required" | translate }}</strong>
>>>>>>> c7fe21e7
            </mat-error>
          </mat-form-field>

          <mat-form-field fxFlex="48%">
<<<<<<< HEAD
            <mat-label>{{ 'labels.inputs.Email'  |translate}}</mat-label>
            <input matInput [required]="userForm.controls.sendPasswordToEmail.value" formControlName="email">
            <mat-error *ngIf="userForm.controls.email.hasError('email')">
              {{ 'labels.inputs.Email'  |translate}} {{ "labels.commons.is"  |translate}} <strong>{{ "labels.commons.invalid'  |translate}}</strong>
            </mat-error>
            <mat-error *ngIf="userForm.controls.email.hasError('required')">
              {{ 'labels.inputs.Email'  |translate}} {{ "labels.commons.is"  |translate}} <strong>{{ "labels.commons.required"  |translate}}</strong>
=======
            <mat-label>{{ 'labels.inputs.Email' | translate }}</mat-label>
            <input matInput [required]="userForm.controls.sendPasswordToEmail.value" formControlName="email">
            <mat-error *ngIf="userForm.controls.email.hasError('email')">
              {{ 'labels.inputs.Email' | translate }} {{ "labels.commons.is" | translate }} <strong>{{ "labels.commons.invalid' | translate }}</strong>
            </mat-error>
            <mat-error *ngIf="userForm.controls.email.hasError('required')">
              {{ 'labels.inputs.Email' | translate }} {{ "labels.commons.is" | translate }} <strong>{{ "labels.commons.required" | translate }}</strong>
>>>>>>> c7fe21e7
            </mat-error>
          </mat-form-field>

          <mat-form-field fxFlex="48%">
<<<<<<< HEAD
            <mat-label>{{ 'labels.inputs.First Name'  |translate}}</mat-label>
            <input matInput required formControlName="firstname">
            <mat-error *ngIf="userForm.controls.firstname.hasError('pattern')">
              {{ 'labels.inputs.First Name'  |translate}} <strong>{{ "labels.commons.cannot begin with a special character or number"  |translate}}</strong>
            </mat-error>
            <mat-error *ngIf="userForm.controls.firstname.hasError('required')">
              {{ 'labels.inputs.First Name'  |translate}} {{ "labels.commons.is"  |translate}} <strong>{{ "labels.commons.required"  |translate}}</strong>
=======
            <mat-label>{{ 'labels.inputs.First Name' | translate }}</mat-label>
            <input matInput required formControlName="firstname">
            <mat-error *ngIf="userForm.controls.firstname.hasError('pattern')">
              {{ 'labels.inputs.First Name' | translate }} <strong>{{ "labels.commons.cannot begin with a special character or number" | translate }}</strong>
            </mat-error>
            <mat-error *ngIf="userForm.controls.firstname.hasError('required')">
              {{ 'labels.inputs.First Name' | translate }} {{ "labels.commons.is" | translate }} <strong>{{ "labels.commons.required" | translate }}</strong>
>>>>>>> c7fe21e7
            </mat-error>
          </mat-form-field>

          <mat-form-field fxFlex="48%">
<<<<<<< HEAD
            <mat-label>{{ 'labels.inputs.Last Name'  |translate}}</mat-label>
            <input matInput required formControlName="lastname">
            <mat-error *ngIf="userForm.controls.lastname.hasError('pattern')">
              {{ 'labels.inputs.Last Name'  |translate}} <strong>{{ "labels.commons.cannot begin with a special character or number"  |translate}}</strong>
            </mat-error>
            <mat-error *ngIf="userForm.controls.lastname.hasError('required')">
              {{ 'labels.inputs.Last Name'  |translate}} {{ "labels.commons.is"  |translate}} <strong>{{ "labels.commons.required"  |translate}}</strong>
=======
            <mat-label>{{ 'labels.inputs.Last Name' | translate }}</mat-label>
            <input matInput required formControlName="lastname">
            <mat-error *ngIf="userForm.controls.lastname.hasError('pattern')">
              {{ 'labels.inputs.Last Name' | translate }} <strong>{{ "labels.commons.cannot begin with a special character or number" | translate }}</strong>
            </mat-error>
            <mat-error *ngIf="userForm.controls.lastname.hasError('required')">
              {{ 'labels.inputs.Last Name' | translate }} {{ "labels.commons.is" | translate }} <strong>{{ "labels.commons.required" | translate }}</strong>
>>>>>>> c7fe21e7
            </mat-error>
          </mat-form-field>

          <div fxFlex="48%" class="password-never-expires-wrapper">
            <mat-checkbox labelPosition="before" formControlName="passwordNeverExpires" >
<<<<<<< HEAD
              {{ 'labels.inputs.Override password expiry policy'  |translate}}
=======
              {{ 'labels.inputs.Override password expiry policy' | translate }}
>>>>>>> c7fe21e7
            </mat-checkbox>
          </div>

          <div fxFlex="48%" class="send-password-to-email-wrapper">
            <mat-checkbox labelPosition="before" formControlName="sendPasswordToEmail">
<<<<<<< HEAD
              {{ 'labels.inputs.Override password expiry policy'  |translate}}
=======
              {{ 'labels.inputs.Override password expiry policy' | translate }}
>>>>>>> c7fe21e7
            </mat-checkbox>
          </div>

          <mat-form-field fxFlex="48%" *ngIf="!userForm.controls.sendPasswordToEmail.value">
<<<<<<< HEAD
            <mat-label>{{ 'labels.inputs.Password'  |translate}}</mat-label>
            <input matInput required type="password" formControlName="password">
            <mat-error *ngIf="userForm.controls.password.hasError('required')">
              {{ 'labels.inputs.Password'  |translate}} {{ "labels.commons.is"  |translate}} <strong>{{ "labels.commons.required"  |translate}}</strong>
=======
            <mat-label>{{ 'labels.inputs.Password' | translate }}</mat-label>
            <input matInput required type="password" formControlName="password">
            <mat-error *ngIf="userForm.controls.password.hasError('required')">
              {{ 'labels.inputs.Password' | translate }} {{ "labels.commons.is" | translate }} <strong>{{ "labels.commons.required" | translate }}</strong>
>>>>>>> c7fe21e7
            </mat-error>
          </mat-form-field>

          <mat-form-field fxFlex="48%" *ngIf="!userForm.controls.sendPasswordToEmail.value">
<<<<<<< HEAD
            <mat-label>{{ 'labels.inputs.Repeat Password'  |translate}}</mat-label>
            <input matInput required type="password" formControlName="repeatPassword">
            <mat-error *ngIf="userForm.controls.repeatPassword.hasError('required')">
              {{ 'labels.inputs.Password'  |translate}} {{ "labels.commons.is"  |translate}} <strong>{{ "labels.commons.required"  |translate}}</strong>
=======
            <mat-label>{{ 'labels.inputs.Repeat Password' | translate }}</mat-label>
            <input matInput required type="password" formControlName="repeatPassword">
            <mat-error *ngIf="userForm.controls.repeatPassword.hasError('required')">
              {{ 'labels.inputs.Password' | translate }} {{ "labels.commons.is" | translate }} <strong>{{ "labels.commons.required" | translate }}</strong>
>>>>>>> c7fe21e7
            </mat-error>
          </mat-form-field>

          <p fxFlex="98%" class="reset-password-error" *ngIf="userForm.errors?.passwordsDoNotMatch &&
          (!userForm.controls.password.hasError('required') && !userForm.controls.repeatPassword.hasError('required'))">
<<<<<<< HEAD
          {{ 'labels.inputs.Passwords'  |translate}} <strong>{{ "labels.commons.do not match'  |translate}}</strong>
          </p>      

          <mat-form-field fxFlex="48%">
            <mat-label>{{ 'labels.inputs.Office'  |translate}}</mat-label>
=======
          {{ 'labels.inputs.Passwords' | translate }} <strong>{{ "labels.commons.do not match' | translate }}</strong>
          </p>

          <mat-form-field fxFlex="48%">
            <mat-label>{{ 'labels.inputs.Office' | translate }}</mat-label>
>>>>>>> c7fe21e7
            <mat-select required formControlName="officeId">
              <mat-option *ngFor="let office of officesData" [value]="office.id">
                {{ office.name }}
              </mat-option>
            </mat-select>
            <mat-error *ngIf="userForm.controls.officeId.hasError('required')">
<<<<<<< HEAD
              {{ 'labels.inputs.Office'  |translate}} {{ "labels.commons.is"  |translate}} <strong>{{ "labels.commons.required"  |translate}}</strong>
=======
              {{ 'labels.inputs.Office' | translate }} {{ "labels.commons.is" | translate }} <strong>{{ "labels.commons.required" | translate }}</strong>
>>>>>>> c7fe21e7
            </mat-error>
          </mat-form-field>

          <mat-form-field fxFlex="48%">
<<<<<<< HEAD
            <mat-label>{{ 'labels.inputs.Staff'  |translate}}</mat-label>
=======
            <mat-label>{{ 'labels.inputs.Staff' | translate }}</mat-label>
>>>>>>> c7fe21e7
            <mat-select formControlName="staffId">
              <mat-option *ngFor="let staff of staffData" [value]="staff.id">
                {{ staff.displayName }}
              </mat-option>
            </mat-select>
          </mat-form-field>

          <mat-form-field fxFlex="48%">
<<<<<<< HEAD
            <mat-label>{{ 'labels.inputs.Roles'  |translate}}</mat-label>
=======
            <mat-label>{{ 'labels.inputs.Roles' | translate }}</mat-label>
>>>>>>> c7fe21e7
            <mat-select required formControlName="roles" multiple>
              <mat-option *ngFor="let role of rolesData" [value]="role.id">
                {{ role.name }}
              </mat-option>
            </mat-select>
            <mat-error *ngIf="userForm.controls.roles.hasError('required')">
<<<<<<< HEAD
              {{ "labels.commons.At least one role"  |translate}} <strong>{{ "labels.commons.must be selected"  |translate}}</strong>
=======
              {{ "labels.commons.At least one role" | translate }} <strong>{{ "labels.commons.must be selected" | translate }}</strong>
>>>>>>> c7fe21e7
            </mat-error>
          </mat-form-field>

        </div>

      </mat-card-content>

      <mat-card-actions fxLayout="row" fxLayout.xs="column" fxLayoutAlign="center" fxLayoutGap="5px">
<<<<<<< HEAD
        <button type="button" mat-raised-button [routerLink]="['../']">{{ 'labels.buttons.Cancel'  |translate}}</button>
        <button mat-raised-button color="primary" [disabled]="!userForm.valid">{{ 'labels.buttons.Submit'  |translate}}</button>
=======
        <button type="button" mat-raised-button [routerLink]="['../']">{{ 'labels.buttons.Cancel' | translate }}</button>
        <button mat-raised-button color="primary" [disabled]="!userForm.valid">{{ 'labels.buttons.Submit' | translate }}</button>
>>>>>>> c7fe21e7
      </mat-card-actions>

    </form>

  </mat-card>

</div>

<ng-template #templateUserFormRef let-popover="popover">
<<<<<<< HEAD
  <h2>{{ 'labels.heading.Create User'  |translate}}</h2>
  <p class="mw400">{{ 'labels.text.Filling Details'  |translate}}: <a href="https://mifosforge.jira.com/wiki/spaces/docs/pages/67141740/Users" target="_blank">{{ 'labels.inputs.Users'  |translate}}</a></p>
  <div fxLayout="row" fxLayoutAlign="end" fxLayoutGap="2%" fxLayout.lt-md="column">
    <button mat-raised-button color="warn" (click)="popover.close();configurationWizardService.closeConfigWizard()">{{ 'labels.buttons.Close'  |translate}}</button>
    <button mat-raised-button color="primary" (click)="popover.close()">{{ 'labels.buttons.Create User'  |translate}}</button>
    <button mat-raised-button color="primary" (click)="popover.close();previousStep()">{{ 'labels.buttons.Back'  |translate}}</button>
    <button mat-raised-button color="primary" (click)="popover.close();nextStep()">{{ 'labels.buttons.Next'  |translate}}</button>
=======
  <h2>{{ 'labels.heading.Create User' | translate }}</h2>
  <p class="mw400">{{ 'labels.text.Filling Details' | translate }}: <a href="https://mifosforge.jira.com/wiki/spaces/docs/pages/67141740/Users" target="_blank">{{ 'labels.inputs.Users' | translate }}</a></p>
  <div fxLayout="row" fxLayoutAlign="end" fxLayoutGap="2%" fxLayout.lt-md="column">
    <button mat-raised-button color="warn" (click)="popover.close();configurationWizardService.closeConfigWizard()">{{ 'labels.buttons.Close' | translate }}</button>
    <button mat-raised-button color="primary" (click)="popover.close()">{{ 'labels.buttons.Create User' | translate }}</button>
    <button mat-raised-button color="primary" (click)="popover.close();previousStep()">{{ 'labels.buttons.Back' | translate }}</button>
    <button mat-raised-button color="primary" (click)="popover.close();nextStep()">{{ 'labels.buttons.Next' | translate }}</button>
>>>>>>> c7fe21e7
  </div>
</ng-template>
<|MERGE_RESOLUTION|>--- conflicted
+++ resolved
@@ -9,30 +9,14 @@
         <div #userFormRef fxLayout="row wrap" fxLayoutGap="2%" fxLayout.lt-md="column">
 
           <mat-form-field fxFlex="48%">
-<<<<<<< HEAD
-            <mat-label>{{ 'labels.inputs.Username'  |translate}}</mat-label>
-            <input matInput required formControlName="username">
-            <mat-error *ngIf="userForm.controls.username.hasError('required')">
-              {{ 'labels.inputs.Username'  |translate}} {{ "labels.commons.is"  |translate}} <strong>{{ "labels.commons.required"  |translate}}</strong>
-=======
             <mat-label>{{ 'labels.inputs.Username' | translate }}</mat-label>
             <input matInput required formControlName="username">
             <mat-error *ngIf="userForm.controls.username.hasError('required')">
               {{ 'labels.inputs.Username' | translate }} {{ "labels.commons.is" | translate }} <strong>{{ "labels.commons.required" | translate }}</strong>
->>>>>>> c7fe21e7
             </mat-error>
           </mat-form-field>
 
           <mat-form-field fxFlex="48%">
-<<<<<<< HEAD
-            <mat-label>{{ 'labels.inputs.Email'  |translate}}</mat-label>
-            <input matInput [required]="userForm.controls.sendPasswordToEmail.value" formControlName="email">
-            <mat-error *ngIf="userForm.controls.email.hasError('email')">
-              {{ 'labels.inputs.Email'  |translate}} {{ "labels.commons.is"  |translate}} <strong>{{ "labels.commons.invalid'  |translate}}</strong>
-            </mat-error>
-            <mat-error *ngIf="userForm.controls.email.hasError('required')">
-              {{ 'labels.inputs.Email'  |translate}} {{ "labels.commons.is"  |translate}} <strong>{{ "labels.commons.required"  |translate}}</strong>
-=======
             <mat-label>{{ 'labels.inputs.Email' | translate }}</mat-label>
             <input matInput [required]="userForm.controls.sendPasswordToEmail.value" formControlName="email">
             <mat-error *ngIf="userForm.controls.email.hasError('email')">
@@ -40,20 +24,10 @@
             </mat-error>
             <mat-error *ngIf="userForm.controls.email.hasError('required')">
               {{ 'labels.inputs.Email' | translate }} {{ "labels.commons.is" | translate }} <strong>{{ "labels.commons.required" | translate }}</strong>
->>>>>>> c7fe21e7
             </mat-error>
           </mat-form-field>
 
           <mat-form-field fxFlex="48%">
-<<<<<<< HEAD
-            <mat-label>{{ 'labels.inputs.First Name'  |translate}}</mat-label>
-            <input matInput required formControlName="firstname">
-            <mat-error *ngIf="userForm.controls.firstname.hasError('pattern')">
-              {{ 'labels.inputs.First Name'  |translate}} <strong>{{ "labels.commons.cannot begin with a special character or number"  |translate}}</strong>
-            </mat-error>
-            <mat-error *ngIf="userForm.controls.firstname.hasError('required')">
-              {{ 'labels.inputs.First Name'  |translate}} {{ "labels.commons.is"  |translate}} <strong>{{ "labels.commons.required"  |translate}}</strong>
-=======
             <mat-label>{{ 'labels.inputs.First Name' | translate }}</mat-label>
             <input matInput required formControlName="firstname">
             <mat-error *ngIf="userForm.controls.firstname.hasError('pattern')">
@@ -61,20 +35,10 @@
             </mat-error>
             <mat-error *ngIf="userForm.controls.firstname.hasError('required')">
               {{ 'labels.inputs.First Name' | translate }} {{ "labels.commons.is" | translate }} <strong>{{ "labels.commons.required" | translate }}</strong>
->>>>>>> c7fe21e7
             </mat-error>
           </mat-form-field>
 
           <mat-form-field fxFlex="48%">
-<<<<<<< HEAD
-            <mat-label>{{ 'labels.inputs.Last Name'  |translate}}</mat-label>
-            <input matInput required formControlName="lastname">
-            <mat-error *ngIf="userForm.controls.lastname.hasError('pattern')">
-              {{ 'labels.inputs.Last Name'  |translate}} <strong>{{ "labels.commons.cannot begin with a special character or number"  |translate}}</strong>
-            </mat-error>
-            <mat-error *ngIf="userForm.controls.lastname.hasError('required')">
-              {{ 'labels.inputs.Last Name'  |translate}} {{ "labels.commons.is"  |translate}} <strong>{{ "labels.commons.required"  |translate}}</strong>
-=======
             <mat-label>{{ 'labels.inputs.Last Name' | translate }}</mat-label>
             <input matInput required formControlName="lastname">
             <mat-error *ngIf="userForm.controls.lastname.hasError('pattern')">
@@ -82,95 +46,56 @@
             </mat-error>
             <mat-error *ngIf="userForm.controls.lastname.hasError('required')">
               {{ 'labels.inputs.Last Name' | translate }} {{ "labels.commons.is" | translate }} <strong>{{ "labels.commons.required" | translate }}</strong>
->>>>>>> c7fe21e7
             </mat-error>
           </mat-form-field>
 
           <div fxFlex="48%" class="password-never-expires-wrapper">
             <mat-checkbox labelPosition="before" formControlName="passwordNeverExpires" >
-<<<<<<< HEAD
-              {{ 'labels.inputs.Override password expiry policy'  |translate}}
-=======
               {{ 'labels.inputs.Override password expiry policy' | translate }}
->>>>>>> c7fe21e7
             </mat-checkbox>
           </div>
 
           <div fxFlex="48%" class="send-password-to-email-wrapper">
             <mat-checkbox labelPosition="before" formControlName="sendPasswordToEmail">
-<<<<<<< HEAD
-              {{ 'labels.inputs.Override password expiry policy'  |translate}}
-=======
               {{ 'labels.inputs.Override password expiry policy' | translate }}
->>>>>>> c7fe21e7
             </mat-checkbox>
           </div>
 
           <mat-form-field fxFlex="48%" *ngIf="!userForm.controls.sendPasswordToEmail.value">
-<<<<<<< HEAD
-            <mat-label>{{ 'labels.inputs.Password'  |translate}}</mat-label>
-            <input matInput required type="password" formControlName="password">
-            <mat-error *ngIf="userForm.controls.password.hasError('required')">
-              {{ 'labels.inputs.Password'  |translate}} {{ "labels.commons.is"  |translate}} <strong>{{ "labels.commons.required"  |translate}}</strong>
-=======
             <mat-label>{{ 'labels.inputs.Password' | translate }}</mat-label>
             <input matInput required type="password" formControlName="password">
             <mat-error *ngIf="userForm.controls.password.hasError('required')">
               {{ 'labels.inputs.Password' | translate }} {{ "labels.commons.is" | translate }} <strong>{{ "labels.commons.required" | translate }}</strong>
->>>>>>> c7fe21e7
             </mat-error>
           </mat-form-field>
 
           <mat-form-field fxFlex="48%" *ngIf="!userForm.controls.sendPasswordToEmail.value">
-<<<<<<< HEAD
-            <mat-label>{{ 'labels.inputs.Repeat Password'  |translate}}</mat-label>
-            <input matInput required type="password" formControlName="repeatPassword">
-            <mat-error *ngIf="userForm.controls.repeatPassword.hasError('required')">
-              {{ 'labels.inputs.Password'  |translate}} {{ "labels.commons.is"  |translate}} <strong>{{ "labels.commons.required"  |translate}}</strong>
-=======
             <mat-label>{{ 'labels.inputs.Repeat Password' | translate }}</mat-label>
             <input matInput required type="password" formControlName="repeatPassword">
             <mat-error *ngIf="userForm.controls.repeatPassword.hasError('required')">
               {{ 'labels.inputs.Password' | translate }} {{ "labels.commons.is" | translate }} <strong>{{ "labels.commons.required" | translate }}</strong>
->>>>>>> c7fe21e7
             </mat-error>
           </mat-form-field>
 
           <p fxFlex="98%" class="reset-password-error" *ngIf="userForm.errors?.passwordsDoNotMatch &&
           (!userForm.controls.password.hasError('required') && !userForm.controls.repeatPassword.hasError('required'))">
-<<<<<<< HEAD
-          {{ 'labels.inputs.Passwords'  |translate}} <strong>{{ "labels.commons.do not match'  |translate}}</strong>
-          </p>      
-
-          <mat-form-field fxFlex="48%">
-            <mat-label>{{ 'labels.inputs.Office'  |translate}}</mat-label>
-=======
           {{ 'labels.inputs.Passwords' | translate }} <strong>{{ "labels.commons.do not match' | translate }}</strong>
           </p>
 
           <mat-form-field fxFlex="48%">
             <mat-label>{{ 'labels.inputs.Office' | translate }}</mat-label>
->>>>>>> c7fe21e7
             <mat-select required formControlName="officeId">
               <mat-option *ngFor="let office of officesData" [value]="office.id">
                 {{ office.name }}
               </mat-option>
             </mat-select>
             <mat-error *ngIf="userForm.controls.officeId.hasError('required')">
-<<<<<<< HEAD
-              {{ 'labels.inputs.Office'  |translate}} {{ "labels.commons.is"  |translate}} <strong>{{ "labels.commons.required"  |translate}}</strong>
-=======
               {{ 'labels.inputs.Office' | translate }} {{ "labels.commons.is" | translate }} <strong>{{ "labels.commons.required" | translate }}</strong>
->>>>>>> c7fe21e7
             </mat-error>
           </mat-form-field>
 
           <mat-form-field fxFlex="48%">
-<<<<<<< HEAD
-            <mat-label>{{ 'labels.inputs.Staff'  |translate}}</mat-label>
-=======
             <mat-label>{{ 'labels.inputs.Staff' | translate }}</mat-label>
->>>>>>> c7fe21e7
             <mat-select formControlName="staffId">
               <mat-option *ngFor="let staff of staffData" [value]="staff.id">
                 {{ staff.displayName }}
@@ -179,22 +104,14 @@
           </mat-form-field>
 
           <mat-form-field fxFlex="48%">
-<<<<<<< HEAD
-            <mat-label>{{ 'labels.inputs.Roles'  |translate}}</mat-label>
-=======
             <mat-label>{{ 'labels.inputs.Roles' | translate }}</mat-label>
->>>>>>> c7fe21e7
             <mat-select required formControlName="roles" multiple>
               <mat-option *ngFor="let role of rolesData" [value]="role.id">
                 {{ role.name }}
               </mat-option>
             </mat-select>
             <mat-error *ngIf="userForm.controls.roles.hasError('required')">
-<<<<<<< HEAD
-              {{ "labels.commons.At least one role"  |translate}} <strong>{{ "labels.commons.must be selected"  |translate}}</strong>
-=======
               {{ "labels.commons.At least one role" | translate }} <strong>{{ "labels.commons.must be selected" | translate }}</strong>
->>>>>>> c7fe21e7
             </mat-error>
           </mat-form-field>
 
@@ -203,13 +120,8 @@
       </mat-card-content>
 
       <mat-card-actions fxLayout="row" fxLayout.xs="column" fxLayoutAlign="center" fxLayoutGap="5px">
-<<<<<<< HEAD
-        <button type="button" mat-raised-button [routerLink]="['../']">{{ 'labels.buttons.Cancel'  |translate}}</button>
-        <button mat-raised-button color="primary" [disabled]="!userForm.valid">{{ 'labels.buttons.Submit'  |translate}}</button>
-=======
         <button type="button" mat-raised-button [routerLink]="['../']">{{ 'labels.buttons.Cancel' | translate }}</button>
         <button mat-raised-button color="primary" [disabled]="!userForm.valid">{{ 'labels.buttons.Submit' | translate }}</button>
->>>>>>> c7fe21e7
       </mat-card-actions>
 
     </form>
@@ -219,15 +131,6 @@
 </div>
 
 <ng-template #templateUserFormRef let-popover="popover">
-<<<<<<< HEAD
-  <h2>{{ 'labels.heading.Create User'  |translate}}</h2>
-  <p class="mw400">{{ 'labels.text.Filling Details'  |translate}}: <a href="https://mifosforge.jira.com/wiki/spaces/docs/pages/67141740/Users" target="_blank">{{ 'labels.inputs.Users'  |translate}}</a></p>
-  <div fxLayout="row" fxLayoutAlign="end" fxLayoutGap="2%" fxLayout.lt-md="column">
-    <button mat-raised-button color="warn" (click)="popover.close();configurationWizardService.closeConfigWizard()">{{ 'labels.buttons.Close'  |translate}}</button>
-    <button mat-raised-button color="primary" (click)="popover.close()">{{ 'labels.buttons.Create User'  |translate}}</button>
-    <button mat-raised-button color="primary" (click)="popover.close();previousStep()">{{ 'labels.buttons.Back'  |translate}}</button>
-    <button mat-raised-button color="primary" (click)="popover.close();nextStep()">{{ 'labels.buttons.Next'  |translate}}</button>
-=======
   <h2>{{ 'labels.heading.Create User' | translate }}</h2>
   <p class="mw400">{{ 'labels.text.Filling Details' | translate }}: <a href="https://mifosforge.jira.com/wiki/spaces/docs/pages/67141740/Users" target="_blank">{{ 'labels.inputs.Users' | translate }}</a></p>
   <div fxLayout="row" fxLayoutAlign="end" fxLayoutGap="2%" fxLayout.lt-md="column">
@@ -235,6 +138,5 @@
     <button mat-raised-button color="primary" (click)="popover.close()">{{ 'labels.buttons.Create User' | translate }}</button>
     <button mat-raised-button color="primary" (click)="popover.close();previousStep()">{{ 'labels.buttons.Back' | translate }}</button>
     <button mat-raised-button color="primary" (click)="popover.close();nextStep()">{{ 'labels.buttons.Next' | translate }}</button>
->>>>>>> c7fe21e7
   </div>
 </ng-template>
