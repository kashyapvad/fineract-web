<!-- TODO: Responsiveness/design enhancement and reduction in form loading time -->
<div class="container">

  <mat-card>

    <form [formGroup]="openingBalancesForm" (ngSubmit)="submit()">

      <mat-card-content>

        <div #searchFormRef fxLayout="row wrap" fxLayoutGap="2%" fxLayout.lt-md="column">

          <mat-form-field fxFlex="88%">
            <mat-label>{{"labels.inputs.Office" | translate}}</mat-label>
            <mat-select required formControlName="officeId">
              <mat-option *ngFor="let office of officeData" [value]="office.id">
                {{ office.name }}
              </mat-option>
            </mat-select>
            <mat-error *ngIf="openingBalancesForm.controls.officeId.hasError('required')">
              {{"labels.inputs.Office" | translate}} {{"labels.commons.is" | translate}} <strong>{{"labels.commons.required" | translate}}</strong>
            </mat-error>
          </mat-form-field>

          <div>
            <button mat-button type="button" color="primary" fxFlex="8%" (click)="retrieveOpeningBalances()">{{"labels.buttons.Retrieve" | translate}}</button>
          </div>

        </div>

        <div fxLayout="row wrap" fxLayoutGap="2%" fxLayout.lt-md="column" *ngIf="openingBalancesData">

          <label fxFlex="98%" class="content"><span class="header">{{"labels.inputs.Opening Balances Contra Account:" | translate}}</span>&nbsp;&nbsp;{{ openingBalancesData.contraAccount.name + ' (' + openingBalancesData.contraAccount.glCode + ')' }}</label>

          <mat-form-field fxFlex="48%">
            <mat-label>{{"labels.inputs.Currency" | translate}}</mat-label>
            <mat-select required formControlName="currencyCode">
              <mat-option *ngFor="let currency of currencyData" [value]="currency.code">
                {{ currency.displayLabel }}
              </mat-option>
            </mat-select>
            <mat-error *ngIf="openingBalancesForm.controls.currencyCode.hasError('required')">
              {{"labels.inputs.Currency" | translate}} {{"labels.commons.is" | translate}} <strong>{{"labels.commons.required" | translate}}</strong>
            </mat-error>
          </mat-form-field>

          <mat-form-field fxFlex="48%" (click)="openingBalancesDatePicker.open()">
            <mat-label>{{"labels.inputs.Opening Balances Date" | translate}}</mat-label>
            <input matInput [min]="minDate" [max]="maxDate" [matDatepicker]="openingBalancesDatePicker" required formControlName="transactionDate">
            <mat-datepicker-toggle matSuffix [for]="openingBalancesDatePicker"></mat-datepicker-toggle>
            <mat-datepicker #openingBalancesDatePicker></mat-datepicker>
            <mat-error *ngIf="openingBalancesForm.controls.transactionDate.hasError('required')">
              {{"labels.inputs.Opening Balances Date" | translate}} {{"labels.commons.is" | translate}} <strong>{{"labels.commons.required" | translate}}</strong>
            </mat-error>
          </mat-form-field>

          <div fxLayout="row wrap" fxLayoutGap="2%" fxLayout.lt-md="column" class="content" fxFlex="100%">

            <div class="header" fxFlex="8%">
              {{"labels.inputs.Type" | translate}}
            </div>

            <div class="header" fxFlex="18%">
              {{"labels.inputs.GL Code" | translate}}
            </div>

            <div class="header" fxFlex="18%">
<<<<<<< HEAD
              {{"labels.inputs.Account" |translate}}
=======
              {{"labels.inputs.Account" | translate}}

>>>>>>> 3c625d81
            </div>

            <div class="header" fxFlex="23%">
              {{"labels.inputs.Total Debit" | translate}}: {{ debitsSum }}
            </div>

            <div class="header" fxFlex="23%">
              {{"labels.inputs.Total Credit" | translate}}: {{ creditsSum }}
            </div>

          </div>

          <div fxFlexFill fxLayout="row wrap" fxLayout.lt-md="column" class="content" formArrayName="glAccountEntries"
            *ngFor="let credit of glAccountEntries.controls; let i = index;">

            <div fxFlexFill fxLayout="row wrap" fxLayoutGap="2%" fxLayout.lt-md="column" [formGroupName]="i">

              <div fxFlex="8%" class="p-t-30">
                {{ (openingBalancesData.glAccounts[i].glAccountType.value !== openingBalancesData.glAccounts[i-1]?.glAccountType.value) ? openingBalancesData.glAccounts[i].glAccountType.value : '' }}
              </div>

              <div fxFlex="18%" class="p-t-30">
                {{ openingBalancesData.glAccounts[i].glAccountCode }}
              </div>

              <div fxFlex="18%" class="p-t-30">
                {{ openingBalancesData.glAccounts[i].glAccountName }}
              </div>

              <div fxFlex="23%">
                <mat-form-field>
                  <mat-label>{{"labels.inputs.Debit" | translate}}</mat-label>
                  <input matInput type="number" formControlName="debit">
                </mat-form-field>
              </div>

              <div fxFlex="23%">
                <mat-form-field>
                  <mat-label>{{"labels.inputs.Credit" | translate}}</mat-label>
                  <input matInput type="number" formControlName="credit">
                </mat-form-field>
              </div>

            </div>

          </div>

        </div>

      </mat-card-content>

      <mat-card-actions fxLayout="row" fxLayout.xs="column" fxLayoutAlign="center" fxLayoutGap="5px" *ngIf="openingBalancesData">
        <button type="button" mat-raised-button [routerLink]="['../']">{{"labels.buttons.Cancel" | translate}}</button>
        <button mat-raised-button color="primary" [disabled]="!openingBalancesForm.valid" *mifosxHasPermission="'DEFINEOPENINGBALANCE_JOURNALENTRY'">{{"labels.buttons.Submit | translate}}</button>
      </mat-card-actions>

    </form>

  </mat-card>

</div>

<ng-template #templateSearchFormRef let-popover="popover">
  <h2>{{"labels.heading.Migrate opening balances (Office-wise)" | translate}}</h2>
  <p class="mw300">{{"labels.text.Migrate Opening Balances" | translate}} <a href="https://mifosforge.jira.com/wiki/spaces/docs/pages/90243328/Migrate+opening+balances+Office-wise" target="_blank">{{"labels.inputs.Migrate opening balances (Office-wise)" | translate}}</a></p>
  <div fxLayout="row" fxLayoutAlign="end" fxLayoutGap="2%" fxLayout.lt-md="column">
    <button mat-raised-button color="warn" (click)="popover.close();configurationWizardService.closeConfigWizard()">{{"labels.buttons.Close" | translate}}</button>
    <button mat-raised-button color="primary" (click)="popover.close();popover.close();previousStep();">{{"labels.buttons.Back" | translate}}</button>
    <button mat-raised-button color="primary" (click)="popover.close();popover.close();nextStep();">{{"labels.buttons.Next" | translate}}</button>
  </div>
</ng-template><|MERGE_RESOLUTION|>--- conflicted
+++ resolved
@@ -64,12 +64,7 @@
             </div>
 
             <div class="header" fxFlex="18%">
-<<<<<<< HEAD
-              {{"labels.inputs.Account" |translate}}
-=======
               {{"labels.inputs.Account" | translate}}
-
->>>>>>> 3c625d81
             </div>
 
             <div class="header" fxFlex="23%">
