--- conflicted
+++ resolved
@@ -17,11 +17,7 @@
               </mat-option>
             </mat-select>
             <mat-error *ngIf="openingBalancesForm.controls.officeId.hasError('required')">
-<<<<<<< HEAD
-              {{"labels.inputs.Office" |translate}} {{ "labels.commons.is"  |translate}} <strong>{{ "labels.commons.required" | translate}}</strong>
-=======
               {{"labels.inputs.Office" |translate}} {{ "labels.commons.is" | translate }} <strong>{{ "labels.commons.required" | translate}}</strong>
->>>>>>> c7fe21e7
             </mat-error>
           </mat-form-field>
 
@@ -43,11 +39,7 @@
               </mat-option>
             </mat-select>
             <mat-error *ngIf="openingBalancesForm.controls.currencyCode.hasError('required')">
-<<<<<<< HEAD
-              {{"labels.inputs.Currency" |translate}} {{ "labels.commons.is"  |translate}} <strong>{{ "labels.commons.required" | translate}}</strong>
-=======
               {{"labels.inputs.Currency" |translate}} {{ "labels.commons.is" | translate }} <strong>{{ "labels.commons.required" | translate}}</strong>
->>>>>>> c7fe21e7
             </mat-error>
           </mat-form-field>
 
@@ -57,11 +49,7 @@
             <mat-datepicker-toggle matSuffix [for]="openingBalancesDatePicker"></mat-datepicker-toggle>
             <mat-datepicker #openingBalancesDatePicker></mat-datepicker>
             <mat-error *ngIf="openingBalancesForm.controls.transactionDate.hasError('required')">
-<<<<<<< HEAD
-              {{"labels.inputs.Opening Balances Date" |translate}} {{ "labels.commons.is"  |translate}} <strong>{{ "labels.commons.required" | translate}}</strong>
-=======
               {{"labels.inputs.Opening Balances Date" |translate}} {{ "labels.commons.is" | translate }} <strong>{{ "labels.commons.required" | translate}}</strong>
->>>>>>> c7fe21e7
             </mat-error>
           </mat-form-field>
 
@@ -77,11 +65,6 @@
 
             <div class="header" fxFlex="18%">
               {{"labels.inputs.Account" |translate}}
-<<<<<<< HEAD
-              
-=======
-
->>>>>>> c7fe21e7
             </div>
 
             <div class="header" fxFlex="23%">
