<div class="container">

  <mat-card>

    <form [formGroup]="financialActivityMappingForm" (ngSubmit)="submit()">

      <mat-card-content>

        <div fxLayout="column">

          <mat-form-field>
            <mat-label>{{"labels.inputs.Financial Activity" |translate}}</mat-label>
            <mat-select required formControlName="financialActivityId">
              <mat-option *ngFor="let financialActivity of financialActivityData" [value]="financialActivity.id">
                {{ financialActivity.name }}
              </mat-option>
            </mat-select>
            <mat-error *ngIf="financialActivityMappingForm.controls.financialActivityId.hasError('required')">
<<<<<<< HEAD
              {{"labels.inputs.Financial Activity" |translate}} {{ "labels.commons.is"  |translate}} <strong>{{ "labels.commons.required" | translate}}</strong>
=======
              {{"labels.inputs.Financial Activity" |translate}} {{ "labels.commons.is" | translate }} <strong>{{ "labels.commons.required" | translate}}</strong>
>>>>>>> c7fe21e7
            </mat-error>
          </mat-form-field>

          <mat-form-field>
            <mat-label>{{"labels.inputs.Account"|translate}}</mat-label>
            <mat-select required formControlName="glAccountId">
              <mat-option *ngFor="let glAccount of glAccountData" [value]="glAccount.id">
                {{ glAccount.name + ' (' + glAccount.glCode + ')' }}
              </mat-option>
            </mat-select>
            <mat-error *ngIf="financialActivityMappingForm.controls.glAccountId.hasError('required')">
<<<<<<< HEAD
              {{"labels.inputs.Account"|translate}} {{ "labels.commons.is"  |translate}} <strong>{{ "labels.commons.required" | translate}}</strong>
=======
              {{"labels.inputs.Account"|translate}} {{ "labels.commons.is" | translate }} <strong>{{ "labels.commons.required" | translate}}</strong>
>>>>>>> c7fe21e7
            </mat-error>
          </mat-form-field>

        </div>

      </mat-card-content>

      <mat-card-actions fxLayout="row" fxLayout.xs="column" fxLayoutAlign="center" fxLayoutGap="5px">
        <button type="button" mat-raised-button [routerLink]="['../']">{{ "labels.buttons.Cancel" | translate}}</button>
        <button mat-raised-button color="primary" [disabled]="!financialActivityMappingForm.valid" *mifosxHasPermission="'CREATE_FINANCIALACTIVITYACCOUNT'">{{"labels.buttons.Submit" | translate}}</button>
      </mat-card-actions>

    </form>

  </mat-card>

</div><|MERGE_RESOLUTION|>--- conflicted
+++ resolved
@@ -16,11 +16,7 @@
               </mat-option>
             </mat-select>
             <mat-error *ngIf="financialActivityMappingForm.controls.financialActivityId.hasError('required')">
-<<<<<<< HEAD
-              {{"labels.inputs.Financial Activity" |translate}} {{ "labels.commons.is"  |translate}} <strong>{{ "labels.commons.required" | translate}}</strong>
-=======
               {{"labels.inputs.Financial Activity" |translate}} {{ "labels.commons.is" | translate }} <strong>{{ "labels.commons.required" | translate}}</strong>
->>>>>>> c7fe21e7
             </mat-error>
           </mat-form-field>
 
@@ -32,11 +28,7 @@
               </mat-option>
             </mat-select>
             <mat-error *ngIf="financialActivityMappingForm.controls.glAccountId.hasError('required')">
-<<<<<<< HEAD
-              {{"labels.inputs.Account"|translate}} {{ "labels.commons.is"  |translate}} <strong>{{ "labels.commons.required" | translate}}</strong>
-=======
               {{"labels.inputs.Account"|translate}} {{ "labels.commons.is" | translate }} <strong>{{ "labels.commons.required" | translate}}</strong>
->>>>>>> c7fe21e7
             </mat-error>
           </mat-form-field>
 
