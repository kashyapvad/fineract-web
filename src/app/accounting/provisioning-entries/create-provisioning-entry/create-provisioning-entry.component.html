<div class="container">

  <mat-card>

    <form [formGroup]="provisioningEntryForm" (ngSubmit)="submit()">

      <mat-card-content>

        <div fxLayout="column">

          <mat-form-field fxFlex (click)="datePicker.open()">
            <mat-label>{{"labels.inputs.Date" |translate}}</mat-label>
            <input matInput [min]="minDate" [max]="maxDate" [matDatepicker]="datePicker" required formControlName="date">
            <mat-datepicker-toggle matSuffix [for]="datePicker"></mat-datepicker-toggle>
            <mat-datepicker #datePicker></mat-datepicker>
            <mat-error *ngIf="provisioningEntryForm.controls.date.hasError('required')">
<<<<<<< HEAD
              {{"labels.inputs.Date" |translate}} {{ "labels.commons.is"  |translate}} <strong>{{ "labels.commons.required" | translate}}</strong>
=======
              {{"labels.inputs.Date" |translate}} {{ "labels.commons.is" | translate }} <strong>{{ "labels.commons.required" | translate}}</strong>
>>>>>>> c7fe21e7
            </mat-error>
          </mat-form-field>

          <div fxFlex>
            <mat-checkbox labelPosition="before" formControlName="createjournalentries">
              {{"labels.inputs.Create Journal Entries" |translate}}
            </mat-checkbox>
          </div>

        </div>

      </mat-card-content>

      <mat-card-actions fxLayout="row" fxLayout.xs="column" fxLayoutAlign="center" fxLayoutGap="5px">
        <button type="button" mat-raised-button [routerLink]="['../']">{{ "labels.buttons.Cancel" | translate}}</button>
        <button mat-raised-button color="primary" [disabled]="!provisioningEntryForm.valid" *mifosxHasPermission="'CREATE_PROVISIONING_ENTRIES'">{{"labels.buttons.Submit" | translate}}</button>
      </mat-card-actions>

    </form>

  </mat-card>

</div><|MERGE_RESOLUTION|>--- conflicted
+++ resolved
@@ -14,11 +14,7 @@
             <mat-datepicker-toggle matSuffix [for]="datePicker"></mat-datepicker-toggle>
             <mat-datepicker #datePicker></mat-datepicker>
             <mat-error *ngIf="provisioningEntryForm.controls.date.hasError('required')">
-<<<<<<< HEAD
-              {{"labels.inputs.Date" |translate}} {{ "labels.commons.is"  |translate}} <strong>{{ "labels.commons.required" | translate}}</strong>
-=======
               {{"labels.inputs.Date" |translate}} {{ "labels.commons.is" | translate }} <strong>{{ "labels.commons.required" | translate}}</strong>
->>>>>>> c7fe21e7
             </mat-error>
           </mat-form-field>
 
