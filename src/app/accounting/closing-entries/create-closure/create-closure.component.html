--- conflicted
+++ resolved
@@ -16,11 +16,7 @@
               </mat-option>
             </mat-select>
             <mat-error *ngIf="accountingClosureForm.controls.officeId.hasError('required')">
-<<<<<<< HEAD
-              {{"labels.inputs.Office" |translate}} {{ "labels.commons.is"  |translate}} <strong>{{ "labels.commons.required" | translate}}</strong>
-=======
               {{"labels.inputs.Office" |translate}} {{ "labels.commons.is" | translate }} <strong>{{ "labels.commons.required" | translate}}</strong>
->>>>>>> c7fe21e7
             </mat-error>
           </mat-form-field>
 
@@ -30,11 +26,7 @@
             <mat-datepicker-toggle matSuffix [for]="closingDatePicker"></mat-datepicker-toggle>
             <mat-datepicker #closingDatePicker></mat-datepicker>
             <mat-error *ngIf="accountingClosureForm.controls.closingDate.hasError('required')">
-<<<<<<< HEAD
-              {{ "labels.inputs.Closing Date" |translate}} {{ "labels.commons.is"  |translate}} <strong>{{ "labels.commons.required" | translate}}</strong>
-=======
               {{ "labels.inputs.Closing Date" |translate}} {{ "labels.commons.is" | translate }} <strong>{{ "labels.commons.required" | translate}}</strong>
->>>>>>> c7fe21e7
             </mat-error>
           </mat-form-field>
 
