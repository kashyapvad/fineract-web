--- conflicted
+++ resolved
@@ -16,11 +16,7 @@
               </mat-option>
             </mat-select>
             <mat-error *ngIf="glAccountForm.controls.type.hasError('required')">
-<<<<<<< HEAD
-              {{"labels.inputs.Account Type" |translate}} {{ "labels.commons.is"  |translate}} <strong>{{ "labels.commons.required" | translate}}</strong>
-=======
               {{"labels.inputs.Account Type" |translate}} {{ "labels.commons.is" | translate }} <strong>{{ "labels.commons.required" | translate}}</strong>
->>>>>>> c7fe21e7
             </mat-error>
           </mat-form-field>
 
@@ -28,11 +24,7 @@
             <mat-label>{{"labels.inputs.Account Name" |translate}}</mat-label>
             <input matInput required formControlName="name">
             <mat-error *ngIf="glAccountForm.controls.name.hasError('required')">
-<<<<<<< HEAD
-              {{"labels.inputs.Account Name" |translate}} {{ "labels.commons.is"  |translate}} <strong>{{ "labels.commons.required" | translate}}</strong>
-=======
               {{"labels.inputs.Account Name" |translate}} {{ "labels.commons.is" | translate }} <strong>{{ "labels.commons.required" | translate}}</strong>
->>>>>>> c7fe21e7
             </mat-error>
           </mat-form-field>
 
@@ -44,11 +36,7 @@
               </mat-option>
             </mat-select>
             <mat-error *ngIf="glAccountForm.controls.usage.hasError('required')">
-<<<<<<< HEAD
-              {{"labels.inputs.Account Usage" |translate}} {{ "labels.commons.is"  |translate}} <strong>{{ "labels.commons.required" | translate}}</strong>
-=======
               {{"labels.inputs.Account Usage" |translate}} {{ "labels.commons.is" | translate }} <strong>{{ "labels.commons.required" | translate}}</strong>
->>>>>>> c7fe21e7
             </mat-error>
           </mat-form-field>
 
@@ -56,11 +44,7 @@
             <mat-label>{{"labels.inputs.GL Code" |translate}}</mat-label>
             <input matInput required formControlName="glCode">
             <mat-error *ngIf="glAccountForm.controls.glCode.hasError('required')">
-<<<<<<< HEAD
-              {{"labels.inputs.GL Code" |translate}} {{ "labels.commons.is"  |translate}} <strong>{{ "labels.commons.required" | translate}}</strong>
-=======
               {{"labels.inputs.GL Code" |translate}} {{ "labels.commons.is" | translate }} <strong>{{ "labels.commons.required" | translate}}</strong>
->>>>>>> c7fe21e7
             </mat-error>
           </mat-form-field>
 
