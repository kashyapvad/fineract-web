<div fxLayout="row" fxLayoutAlign="end" fxLayoutGap="2%" fxLayout.lt-md="column" class="container m-b-20">
  <span *mifosxHasPermission="'CREATE_GLACCOUNT'">
    <button mat-raised-button color="primary" *ngIf="glAccount.usage.value === 'HEADER'" [routerLink]="['/accounting/chart-of-accounts/gl-accounts/create']" [queryParams]="{ parent: glAccount.id, accountType: glAccount.type.id }">
      <fa-icon icon="plus" class="m-r-10"></fa-icon>
      {{"labels.buttons.Subledger Account" |translate}}
    </button>
  </span>
  <span *mifosxHasPermission="'UPDATE_GLACCOUNT'">
    <button mat-raised-button color="primary" [routerLink]="['edit']">
      <fa-icon icon="edit" class="m-r-10"></fa-icon>
      {{"labels.buttons.Edit" |translate}}
    </button>
  </span>
  <span *mifosxHasPermission="'UPDATE_GLACCOUNT'">
    <button mat-raised-button color="warn" *ngIf="!glAccount.disabled" (click)="changeGlAccountState()">
      <fa-icon icon="lock" class="m-r-10"></fa-icon>
      {{"labels.buttons.Disable" |translate}}
    </button>
  </span>
  <span *mifosxHasPermission="'UPDATE_GLACCOUNT'">
    <button mat-raised-button color="accent" *ngIf="glAccount.disabled" (click)="changeGlAccountState()">
      <fa-icon icon="lock-open" class="m-r-10"></fa-icon>
      {{"labels.buttons.Enable" |translate}}
    </button>
  </span>
  <button mat-raised-button color="warn" (click)="deleteGlAccount()" *mifosxHasPermission="'DELETE_GLACCOUNT'">
    <fa-icon icon="trash" class="m-r-10"></fa-icon>
    {{"labels.buttons.Delete" |translate}}
  </button>
</div>

<div class="container">

  <mat-card>

    <mat-card-content>

      <div fxLayout="row wrap" class="content">

        <div fxFlex="50%" class="header">
          {{"labels.inputs.Account Type" |translate}}
        </div>

        <div fxFlex="50%">
          {{ glAccount.type?.value }}
        </div>

        <div fxFlex="50%" class="header">
<<<<<<< HEAD
          {{"labels.inputs.GL Code" |translate}}        
=======
          {{"labels.inputs.GL Code" |translate}}
>>>>>>> c7fe21e7
        </div>

        <div fxFlex="50%">
          {{ glAccount.glCode }}
        </div>

        <div fxFlex="50%" class="header" *ngIf="glAccount.parent">
          {{"labels.inputs.Parent Account Name" |translate}}
        </div>

        <div fxFlex="50%" *ngIf="glAccount.parent">
          <a class="tab-link" [routerLink]="['/accounting/chart-of-accounts/gl-accounts/view/' + glAccount.parent.id]">
            ({{ glAccount.parent.glCode }}) {{ glAccount.parent.name }}
          </a>
        </div>

        <div fxFlex="50%" class="header" *ngIf="glAccount.tagId.id">
           {{"labels.inputs.Tag" |translate}}
        </div>

        <div fxFlex="50%" *ngIf="glAccount.tagId.id">
          {{ glAccount.tagId.name }}
        </div>

        <div fxFlex="50%" class="header">
          {{"labels.inputs.Account Usage" |translate}}
        </div>

        <div fxFlex="50%">
          {{ glAccount.usage?.value }}
        </div>

        <div fxFlex="50%" class="header">
          {{"labels.inputs.Manual Entries Allowed" |translate}}
        </div>

        <div fxFlex="50%">
          {{ glAccount.manualEntriesAllowed | yesNo }}
        </div>

        <div fxFlex="50%" class="header" *ngIf="glAccount.description">
          {{"labels.inputs.Description" |translate}}
        </div>

        <div fxFlex="50%" *ngIf="glAccount.description">
          {{ glAccount.description }}
        </div>

      </div>

    </mat-card-content>

  </mat-card>

</div><|MERGE_RESOLUTION|>--- conflicted
+++ resolved
@@ -46,11 +46,7 @@
         </div>
 
         <div fxFlex="50%" class="header">
-<<<<<<< HEAD
-          {{"labels.inputs.GL Code" |translate}}        
-=======
           {{"labels.inputs.GL Code" |translate}}
->>>>>>> c7fe21e7
         </div>
 
         <div fxFlex="50%">
