--- conflicted
+++ resolved
@@ -16,11 +16,7 @@
               </mat-option>
             </mat-select>
             <mat-error *ngIf="frequentPostingsForm.controls.officeId.hasError('required')">
-<<<<<<< HEAD
-              {{"labels.inputs.Office" |translate}} {{ "labels.commons.is"  |translate}} <strong>{{ "labels.commons.required" | translate}}</strong>
-=======
               {{"labels.inputs.Office" |translate}} {{ "labels.commons.is" | translate }} <strong>{{ "labels.commons.required" | translate}}</strong>
->>>>>>> c7fe21e7
             </mat-error>
           </mat-form-field>
 
@@ -32,11 +28,7 @@
               </mat-option>
             </mat-select>
             <mat-error *ngIf="frequentPostingsForm.controls.accountingRule.hasError('required')">
-<<<<<<< HEAD
-              {{"labels.inputs.Accounting Rule" |translate}} {{ "labels.commons.is"  |translate}} <strong>{{ "labels.commons.required" | translate}}</strong>
-=======
               {{"labels.inputs.Accounting Rule" |translate}} {{ "labels.commons.is" | translate }} <strong>{{ "labels.commons.required" | translate}}</strong>
->>>>>>> c7fe21e7
             </mat-error>
           </mat-form-field>
 
@@ -48,11 +40,7 @@
               </mat-option>
             </mat-select>
             <mat-error *ngIf="frequentPostingsForm.controls.currencyCode.hasError('required')">
-<<<<<<< HEAD
-              {{"labels.inputs.Currency" |translate}} {{ "labels.commons.is"  |translate}} <strong>{{ "labels.commons.required" | translate}}</strong>
-=======
               {{"labels.inputs.Currency" |translate}} {{ "labels.commons.is" | translate }} <strong>{{ "labels.commons.required" | translate}}</strong>
->>>>>>> c7fe21e7
             </mat-error>
           </mat-form-field>
 
@@ -71,11 +59,7 @@
                   </mat-option>
                 </mat-select>
                 <mat-error *ngIf="debits.at(i).controls.glAccountId.hasError('required')">
-<<<<<<< HEAD
-                  {{"labels.inputs.Affected GL Entry (Debit)" |translate}} {{ "labels.commons.is"  |translate}} <strong>{{ "labels.commons.required" | translate}}</strong>
-=======
                   {{"labels.inputs.Affected GL Entry (Debit)" |translate}} {{ "labels.commons.is" | translate }} <strong>{{ "labels.commons.required" | translate}}</strong>
->>>>>>> c7fe21e7
                 </mat-error>
               </mat-form-field>
 
@@ -83,11 +67,7 @@
                 <mat-label>{{"labels.inputs.Debit Amount" |translate}}</mat-label>
                 <input type="number" matInput required formControlName="amount">
                 <mat-error *ngIf="debits.at(i).controls.amount.hasError('required')">
-<<<<<<< HEAD
-                  {{"labels.inputs.Debit Amount" |translate}} {{ "labels.commons.is"  |translate}} <strong>{{ "labels.commons.required" | translate}}</strong>
-=======
                   {{"labels.inputs.Debit Amount" |translate}} {{ "labels.commons.is" | translate }} <strong>{{ "labels.commons.required" | translate}}</strong>
->>>>>>> c7fe21e7
                 </mat-error>
               </mat-form-field>
 
@@ -117,11 +97,7 @@
                   </mat-option>
                 </mat-select>
                 <mat-error *ngIf="credits.at(i).controls.glAccountId.hasError('required')">
-<<<<<<< HEAD
-                  {{"labels.inputs.Affected GL Entry (Credit)" |translate}} {{ "labels.commons.is"  |translate}} <strong>{{ "labels.commons.required" | translate}}</strong>
-=======
                   {{"labels.inputs.Affected GL Entry (Credit)" |translate}} {{ "labels.commons.is" | translate }} <strong>{{ "labels.commons.required" | translate}}</strong>
->>>>>>> c7fe21e7
                 </mat-error>
               </mat-form-field>
 
@@ -129,11 +105,7 @@
                 <mat-label>{{"labels.inputs.Credit Amount"|translate}}</mat-label>
                 <input type="number" matInput required formControlName="amount">
                 <mat-error *ngIf="credits.at(i).controls.amount.hasError('required')">
-<<<<<<< HEAD
-                  {{"labels.inputs.Credit Amount"|translate}} {{ "labels.commons.is"  |translate}} <strong>{{ "labels.commons.required" | translate}}</strong>
-=======
                   {{"labels.inputs.Credit Amount"|translate}} {{ "labels.commons.is" | translate }} <strong>{{ "labels.commons.required" | translate}}</strong>
->>>>>>> c7fe21e7
                 </mat-error>
               </mat-form-field>
 
@@ -161,11 +133,7 @@
             <mat-datepicker-toggle matSuffix [for]="transactionDatePicker"></mat-datepicker-toggle>
             <mat-datepicker #transactionDatePicker></mat-datepicker>
             <mat-error *ngIf="frequentPostingsForm.controls.transactionDate.hasError('required')">
-<<<<<<< HEAD
-              {{"labels.inputs.Transaction Date"|translate}} {{ "labels.commons.is"  |translate}} <strong>{{ "labels.commons.required" | translate}}</strong>
-=======
               {{"labels.inputs.Transaction Date"|translate}} {{ "labels.commons.is" | translate }} <strong>{{ "labels.commons.required" | translate}}</strong>
->>>>>>> c7fe21e7
             </mat-error>
           </mat-form-field>
 
