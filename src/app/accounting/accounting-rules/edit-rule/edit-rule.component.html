--- conflicted
+++ resolved
@@ -12,11 +12,7 @@
             <mat-label>{{"labels.inputs.Accounting Rule Name" |translate}}</mat-label>
             <input matInput required formControlName="name">
             <mat-error *ngIf="accountingRuleForm.controls.name.hasError('required')">
-<<<<<<< HEAD
-              {{"labels.inputs.Accounting Rule Name" |translate}} {{ "labels.commons.is"  |translate}} <strong>{{ "labels.commons.required" | translate}}</strong>
-=======
               {{"labels.inputs.Accounting Rule Name" |translate}} {{ "labels.commons.is" | translate }} <strong>{{ "labels.commons.required" | translate}}</strong>
->>>>>>> c7fe21e7
             </mat-error>
           </mat-form-field>
 
@@ -28,11 +24,7 @@
               </mat-option>
             </mat-select>
             <mat-error *ngIf="accountingRuleForm.controls.officeId.hasError('required')">
-<<<<<<< HEAD
-              {{"labels.inputs.Office" |translate}} {{ "labels.commons.is"  |translate}} <strong>{{ "labels.commons.required" | translate}}</strong>
-=======
               {{"labels.inputs.Office" |translate}} {{ "labels.commons.is" | translate }} <strong>{{ "labels.commons.required" | translate}}</strong>
->>>>>>> c7fe21e7
             </mat-error>
           </mat-form-field>
 
