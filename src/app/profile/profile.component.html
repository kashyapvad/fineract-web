<div class="container m-b-20" fxLayout="row" fxLayout.lt-md="column" fxLayoutAlign="end" fxLayoutGap="2%">
  <button mat-raised-button color="primary" [routerLink]="['/system', 'roles-and-permissions']">
    <fa-icon icon="check" class="m-r-10"></fa-icon>
<<<<<<< HEAD
    {{"labels.buttons.Permissions"  |translate}}
  </button>
  <button mat-raised-button color="primary" (click)="changeUserPassword()">
    <fa-icon icon="cog" class="m-r-10"></fa-icon>
    {{"labels.buttons.Change Password"  |translate}}
=======
    {{"labels.buttons.Permissions" | translate }}
  </button>
  <button mat-raised-button color="primary" (click)="changeUserPassword()">
    <fa-icon icon="cog" class="m-r-10"></fa-icon>
    {{"labels.buttons.Change Password" | translate }}
>>>>>>> c7fe21e7
  </button>
</div>


<div class="container" fxLayout="column" fxLayoutGap="2%">

  <mat-card>

    <div fxLayout="row wrap" class="content">

      <div fxFlex="50%" class="header">
<<<<<<< HEAD
        {{"labels.inputs.Tenant Id"  |translate}}
=======
        {{"labels.inputs.Tenant Id" | translate }}
>>>>>>> c7fe21e7
      </div>

      <div fxFlex="50%">
        {{ tenantIdentifier }}
      </div>

      <div fxFlex="50%" class="header">
<<<<<<< HEAD
        {{"labels.inputs.User Id"  |translate}}
=======
        {{"labels.inputs.User Id" | translate }}
>>>>>>> c7fe21e7
      </div>

      <div fxFlex="50%">
        {{ profileData.userId }}
      </div>

      <div fxFlex="50%" class="header">
<<<<<<< HEAD
        {{"labels.inputs.User Name"  |translate}}
=======
        {{"labels.inputs.User Name" | translate }}
>>>>>>> c7fe21e7
      </div>

      <div fxFlex="50%">
        {{ profileData.username }}
      </div>

      <div fxFlex="50%" class="header">
<<<<<<< HEAD
        {{"labels.inputs.Office"  |translate}}
=======
        {{"labels.inputs.Office" | translate }}
>>>>>>> c7fe21e7
      </div>

      <div fxFlex="50%">
        {{ profileData.officeName }}
      </div>

      <div fxFlex="50%" class="header">
<<<<<<< HEAD
        {{"labels.inputs.Status"  |translate}}
=======
        {{"labels.inputs.Status" | translate }}
>>>>>>> c7fe21e7
      </div>

      <div fxFlex="50%">
        {{ profileData.authenticated ? 'Authenticated' : 'Not Authenticated' }}
      </div>

      <div fxFlex="50%" class="header">
<<<<<<< HEAD
        {{"labels.inputs.Language"  |translate}}
=======
        {{"labels.inputs.Language" | translate }}
>>>>>>> c7fe21e7
      </div>

      <div fxFlex="50%">
        {{ language }}
      </div>

    </div>

  </mat-card>

  <mat-card>

    <table class="mat-elevation-z1" mat-table [dataSource]="dataSource">

      <ng-container matColumnDef="role">
<<<<<<< HEAD
        <th mat-header-cell *matHeaderCellDef> {{"labels.inputs.Role"  |translate}} </th>
=======
        <th mat-header-cell *matHeaderCellDef> {{"labels.inputs.Role" | translate }} </th>
>>>>>>> c7fe21e7
        <td mat-cell *matCellDef="let role"> {{ role.name }} </td>
      </ng-container>

      <ng-container matColumnDef="description">
<<<<<<< HEAD
        <th mat-header-cell *matHeaderCellDef> {{"labels.inputs.Description"  |translate}} </th>
=======
        <th mat-header-cell *matHeaderCellDef> {{"labels.inputs.Description" | translate }} </th>
>>>>>>> c7fe21e7
        <td mat-cell *matCellDef="let role">{{ role.description }}</td>
      </ng-container>

      <tr mat-header-row *matHeaderRowDef="displayedColumns"></tr>
      <tr mat-row *matRowDef="let row; columns: displayedColumns;"></tr>

    </table>

  </mat-card>

</div><|MERGE_RESOLUTION|>--- conflicted
+++ resolved
@@ -1,19 +1,11 @@
 <div class="container m-b-20" fxLayout="row" fxLayout.lt-md="column" fxLayoutAlign="end" fxLayoutGap="2%">
   <button mat-raised-button color="primary" [routerLink]="['/system', 'roles-and-permissions']">
     <fa-icon icon="check" class="m-r-10"></fa-icon>
-<<<<<<< HEAD
-    {{"labels.buttons.Permissions"  |translate}}
-  </button>
-  <button mat-raised-button color="primary" (click)="changeUserPassword()">
-    <fa-icon icon="cog" class="m-r-10"></fa-icon>
-    {{"labels.buttons.Change Password"  |translate}}
-=======
     {{"labels.buttons.Permissions" | translate }}
   </button>
   <button mat-raised-button color="primary" (click)="changeUserPassword()">
     <fa-icon icon="cog" class="m-r-10"></fa-icon>
     {{"labels.buttons.Change Password" | translate }}
->>>>>>> c7fe21e7
   </button>
 </div>
 
@@ -25,23 +17,11 @@
     <div fxLayout="row wrap" class="content">
 
       <div fxFlex="50%" class="header">
-<<<<<<< HEAD
-        {{"labels.inputs.Tenant Id"  |translate}}
-=======
         {{"labels.inputs.Tenant Id" | translate }}
->>>>>>> c7fe21e7
-      </div>
-
-      <div fxFlex="50%">
-        {{ tenantIdentifier }}
       </div>
 
       <div fxFlex="50%" class="header">
-<<<<<<< HEAD
-        {{"labels.inputs.User Id"  |translate}}
-=======
         {{"labels.inputs.User Id" | translate }}
->>>>>>> c7fe21e7
       </div>
 
       <div fxFlex="50%">
@@ -49,11 +29,7 @@
       </div>
 
       <div fxFlex="50%" class="header">
-<<<<<<< HEAD
-        {{"labels.inputs.User Name"  |translate}}
-=======
         {{"labels.inputs.User Name" | translate }}
->>>>>>> c7fe21e7
       </div>
 
       <div fxFlex="50%">
@@ -61,11 +37,7 @@
       </div>
 
       <div fxFlex="50%" class="header">
-<<<<<<< HEAD
-        {{"labels.inputs.Office"  |translate}}
-=======
         {{"labels.inputs.Office" | translate }}
->>>>>>> c7fe21e7
       </div>
 
       <div fxFlex="50%">
@@ -73,11 +45,7 @@
       </div>
 
       <div fxFlex="50%" class="header">
-<<<<<<< HEAD
-        {{"labels.inputs.Status"  |translate}}
-=======
         {{"labels.inputs.Status" | translate }}
->>>>>>> c7fe21e7
       </div>
 
       <div fxFlex="50%">
@@ -85,11 +53,7 @@
       </div>
 
       <div fxFlex="50%" class="header">
-<<<<<<< HEAD
-        {{"labels.inputs.Language"  |translate}}
-=======
         {{"labels.inputs.Language" | translate }}
->>>>>>> c7fe21e7
       </div>
 
       <div fxFlex="50%">
@@ -105,20 +69,12 @@
     <table class="mat-elevation-z1" mat-table [dataSource]="dataSource">
 
       <ng-container matColumnDef="role">
-<<<<<<< HEAD
-        <th mat-header-cell *matHeaderCellDef> {{"labels.inputs.Role"  |translate}} </th>
-=======
         <th mat-header-cell *matHeaderCellDef> {{"labels.inputs.Role" | translate }} </th>
->>>>>>> c7fe21e7
         <td mat-cell *matCellDef="let role"> {{ role.name }} </td>
       </ng-container>
 
       <ng-container matColumnDef="description">
-<<<<<<< HEAD
-        <th mat-header-cell *matHeaderCellDef> {{"labels.inputs.Description"  |translate}} </th>
-=======
         <th mat-header-cell *matHeaderCellDef> {{"labels.inputs.Description" | translate }} </th>
->>>>>>> c7fe21e7
         <td mat-cell *matCellDef="let role">{{ role.description }}</td>
       </ng-container>
 
